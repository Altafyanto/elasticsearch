/*
 * Licensed to Elasticsearch under one or more contributor
 * license agreements. See the NOTICE file distributed with
 * this work for additional information regarding copyright
 * ownership. Elasticsearch licenses this file to you under
 * the Apache License, Version 2.0 (the "License"); you may
 * not use this file except in compliance with the License.
 * You may obtain a copy of the License at
 *
 *    http://www.apache.org/licenses/LICENSE-2.0
 *
 * Unless required by applicable law or agreed to in writing,
 * software distributed under the License is distributed on an
 * "AS IS" BASIS, WITHOUT WARRANTIES OR CONDITIONS OF ANY
 * KIND, either express or implied.  See the License for the
 * specific language governing permissions and limitations
 * under the License.
 */

package org.elasticsearch.ingest;

import java.util.Collections;
import java.util.Map;

import org.elasticsearch.env.Environment;
import org.elasticsearch.plugins.IngestPlugin;
import org.elasticsearch.plugins.Plugin;
import org.elasticsearch.script.ScriptService;

/**
 * Adds an ingest processor to be used in tests.
 */
<<<<<<< HEAD
public class IngestTestPlugin extends Plugin implements IngestPlugin {
    @Override
    public Map<String, Processor.Factory> getProcessors(
        Environment env, ScriptService scriptService, TemplateService templateService) {
        return Collections.singletonMap("test", (factories, config) ->
            new TestProcessor("id", "test", doc -> {
                doc.setFieldValue("processed", true);
                if (doc.hasField("fail") && doc.getFieldValue("fail", Boolean.class)) {
                    throw new IllegalArgumentException("test processor failed");
                }
            }));
=======
public class IngestTestPlugin extends Plugin {

    public void onModule(NodeModule nodeModule) {
        nodeModule.registerProcessor("test", (registry) -> (tag, config) ->
                new TestProcessor("id", "test", doc -> {
                    doc.setFieldValue("processed", true);
                    if (doc.hasField("fail") && doc.getFieldValue("fail", Boolean.class)) {
                        throw new IllegalArgumentException("test processor failed");
                    }
                })
        );
>>>>>>> d24cc65c
    }
}<|MERGE_RESOLUTION|>--- conflicted
+++ resolved
@@ -30,30 +30,16 @@
 /**
  * Adds an ingest processor to be used in tests.
  */
-<<<<<<< HEAD
 public class IngestTestPlugin extends Plugin implements IngestPlugin {
     @Override
     public Map<String, Processor.Factory> getProcessors(
         Environment env, ScriptService scriptService, TemplateService templateService) {
-        return Collections.singletonMap("test", (factories, config) ->
+        return Collections.singletonMap("test", (factories, tag, config) ->
             new TestProcessor("id", "test", doc -> {
                 doc.setFieldValue("processed", true);
                 if (doc.hasField("fail") && doc.getFieldValue("fail", Boolean.class)) {
                     throw new IllegalArgumentException("test processor failed");
                 }
             }));
-=======
-public class IngestTestPlugin extends Plugin {
-
-    public void onModule(NodeModule nodeModule) {
-        nodeModule.registerProcessor("test", (registry) -> (tag, config) ->
-                new TestProcessor("id", "test", doc -> {
-                    doc.setFieldValue("processed", true);
-                    if (doc.hasField("fail") && doc.getFieldValue("fail", Boolean.class)) {
-                        throw new IllegalArgumentException("test processor failed");
-                    }
-                })
-        );
->>>>>>> d24cc65c
     }
 }