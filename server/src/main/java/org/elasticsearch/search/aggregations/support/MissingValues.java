/*
 * Licensed to Elasticsearch under one or more contributor
 * license agreements. See the NOTICE file distributed with
 * this work for additional information regarding copyright
 * ownership. Elasticsearch licenses this file to you under
 * the Apache License, Version 2.0 (the "License"); you may
 * not use this file except in compliance with the License.
 * You may obtain a copy of the License at
 *
 *    http://www.apache.org/licenses/LICENSE-2.0
 *
 * Unless required by applicable law or agreed to in writing,
 * software distributed under the License is distributed on an
 * "AS IS" BASIS, WITHOUT WARRANTIES OR CONDITIONS OF ANY
 * KIND, either express or implied.  See the License for the
 * specific language governing permissions and limitations
 * under the License.
 */

package org.elasticsearch.search.aggregations.support;

import org.apache.lucene.index.LeafReaderContext;
import org.apache.lucene.index.SortedNumericDocValues;
import org.apache.lucene.index.SortedSetDocValues;
import org.apache.lucene.util.BytesRef;
import org.elasticsearch.index.fielddata.AbstractSortedNumericDocValues;
import org.elasticsearch.index.fielddata.AbstractSortedSetDocValues;
import org.elasticsearch.index.fielddata.MultiGeoValues;
import org.elasticsearch.index.fielddata.SortedBinaryDocValues;
import org.elasticsearch.index.fielddata.SortedNumericDoubleValues;

import java.io.IOException;
import java.util.function.LongUnaryOperator;

/**
 * Utility class that allows to return views of {@link ValuesSource}s that
 * replace the missing value with a configured value.
 */
public enum MissingValues {
    ;

    // TODO: we could specialize the single value case

    public static ValuesSource.Bytes replaceMissing(final ValuesSource.Bytes valuesSource, final BytesRef missing) {
        return new ValuesSource.Bytes() {
            @Override
            public SortedBinaryDocValues bytesValues(LeafReaderContext context) throws IOException {
                SortedBinaryDocValues values = valuesSource.bytesValues(context);
                return replaceMissing(values, missing);
            }

            @Override
            public String toString() {
                return "anon ValuesSource.Bytes of [" + super.toString() + "]";
            }
        };
    }

    static SortedBinaryDocValues replaceMissing(final SortedBinaryDocValues values, final BytesRef missing) {
        return new SortedBinaryDocValues() {

            private int count;

            @Override
            public boolean advanceExact(int doc) throws IOException {
                if (values.advanceExact(doc)) {
                    count = values.docValueCount();
                } else {
                    count = 0;
                }
                // always return true because we want to return a value even if
                // the document does not have a value
                return true;
            }

            @Override
            public int docValueCount() {
                return count == 0 ? 1 : count;
            }

            @Override
            public BytesRef nextValue() throws IOException {
                if (count > 0) {
                    return values.nextValue();
                } else {
                    return missing;
                }
            }
            @Override
            public String toString() {
                return "anon SortedBinaryDocValues of [" + super.toString() + "]";
            }
        };
    }

    public static ValuesSource.Numeric replaceMissing(final ValuesSource.Numeric valuesSource, final Number missing) {
        final boolean missingIsFloat = missing.doubleValue() % 1 != 0;
        final boolean isFloatingPoint = valuesSource.isFloatingPoint() || missingIsFloat;
        return new ValuesSource.Numeric() {

            @Override
            public boolean isFloatingPoint() {
                return isFloatingPoint;
            }

            @Override
            public SortedBinaryDocValues bytesValues(LeafReaderContext context) throws IOException {
                return replaceMissing(valuesSource.bytesValues(context), new BytesRef(missing.toString()));
            }

            @Override
            public SortedNumericDocValues longValues(LeafReaderContext context) throws IOException {
                final SortedNumericDocValues values = valuesSource.longValues(context);
                return replaceMissing(values, missing.longValue());
            }

            @Override
            public SortedNumericDoubleValues doubleValues(LeafReaderContext context) throws IOException {
                final SortedNumericDoubleValues values = valuesSource.doubleValues(context);
                return replaceMissing(values, missing.doubleValue());
            }
            @Override
            public String toString() {
                return "anon ValuesSource.Numeric of [" + super.toString() + "]";
            }
        };
    }

    static SortedNumericDocValues replaceMissing(final SortedNumericDocValues values, final long missing) {
        return new AbstractSortedNumericDocValues() {

            private int count;

            @Override
            public long nextValue() throws IOException {
                if (count > 0) {
                    return values.nextValue();
                } else {
                    return missing;
                }
            }

            @Override
            public int docValueCount() {
                return count == 0 ? 1 : count;
            }

            @Override
            public boolean advanceExact(int doc) throws IOException {
                if (values.advanceExact(doc)) {
                    count = values.docValueCount();
                } else {
                    count = 0;
                }
                // always return true because we want to return a value even if
                // the document does not have a value
                return true;
            }

            @Override
            public String toString() {
                return "anon SortedNumericDocValues of [" + super.toString() + "]";
            }

        };
    }

    static SortedNumericDoubleValues replaceMissing(final SortedNumericDoubleValues values, final double missing) {
        return new SortedNumericDoubleValues() {

            private int count;

            @Override
            public boolean advanceExact(int doc) throws IOException {
                if (values.advanceExact(doc)) {
                    count = values.docValueCount();
                } else {
                    count = 0;
                }
                // always return true because we want to return a value even if
                // the document does not have a value
                return true;
            }

            @Override
            public double nextValue() throws IOException {
                if (count > 0) {
                    return values.nextValue();
                } else {
                    return missing;
                }
            }

            @Override
            public int docValueCount() {
                return count == 0 ? 1 : count;
            }

            @Override
            public String toString() {
                return "anon SortedNumericDoubleValues of [" + super.toString() + "]";
            }

        };
    }

    public static ValuesSource.Bytes replaceMissing(final ValuesSource.Bytes.WithOrdinals valuesSource, final BytesRef missing) {
        return new ValuesSource.Bytes.WithOrdinals() {
            @Override
            public SortedBinaryDocValues bytesValues(LeafReaderContext context) throws IOException {
                SortedBinaryDocValues values = valuesSource.bytesValues(context);
                return replaceMissing(values, missing);
            }

            @Override
            public SortedSetDocValues ordinalsValues(LeafReaderContext context) throws IOException {
                SortedSetDocValues values = valuesSource.ordinalsValues(context);
                return replaceMissing(values, missing);
            }

            @Override
            public SortedSetDocValues globalOrdinalsValues(LeafReaderContext context)
                    throws IOException {
                SortedSetDocValues values = valuesSource.globalOrdinalsValues(context);
                return replaceMissing(values, missing);
            }

            @Override
            public LongUnaryOperator globalOrdinalsMapping(LeafReaderContext context) throws IOException {
                return getGlobalMapping(valuesSource.ordinalsValues(context),
                        valuesSource.globalOrdinalsValues(context),
                        valuesSource.globalOrdinalsMapping(context), missing);
            }

            @Override
            public String toString() {
                return "anon ValuesSource.Bytes.WithOrdinals of [" + super.toString() + "]";
            }

        };
    }

    static SortedSetDocValues replaceMissing(final SortedSetDocValues values,
            final BytesRef missing) throws IOException {
        final long missingOrd = values.lookupTerm(missing);
        if (missingOrd >= 0) {
            // The value already exists
            return replaceMissingOrd(values, missingOrd);
        } else {
            final long insertedOrd = -1 - missingOrd;
            return insertOrd(values, insertedOrd, missing);
        }
    }

    static SortedSetDocValues replaceMissingOrd(final SortedSetDocValues values,
            final long missingOrd) {
        return new AbstractSortedSetDocValues() {

            private boolean hasOrds;
            private long nextMissingOrd;

            @Override
            public BytesRef lookupOrd(long ord) throws IOException {
                return values.lookupOrd(ord);
            }

            @Override
            public long getValueCount() {
                return values.getValueCount();
            }

            @Override
            public long nextOrd() throws IOException {
                if (hasOrds) {
                    return values.nextOrd();
                } else {
                    // we want to return the next missing ord but set this to
                    // NO_MORE_ORDS so on the next call we indicate there are no
                    // more values
                    long ordToReturn = nextMissingOrd;
                    nextMissingOrd = SortedSetDocValues.NO_MORE_ORDS;
                    return ordToReturn;
                }
            }

            @Override
            public boolean advanceExact(int doc) throws IOException {
                hasOrds = values.advanceExact(doc);
                nextMissingOrd = missingOrd;
                // always return true because we want to return a value even if
                // the document does not have a value
                return true;
            }

            @Override
            public String toString() {
                return "anon AbstractSortedDocValues of [" + super.toString() + "]";
            }

        };
    }

    static SortedSetDocValues insertOrd(final SortedSetDocValues values, final long insertedOrd,
            final BytesRef missingValue) {
        return new AbstractSortedSetDocValues() {

            private boolean hasOrds;
            private long nextMissingOrd;

            @Override
            public BytesRef lookupOrd(long ord) throws IOException {
                if (ord < insertedOrd) {
                    return values.lookupOrd(ord);
                } else if (ord > insertedOrd) {
                    return values.lookupOrd(ord - 1);
                } else {
                    return missingValue;
                }
            }

            @Override
            public long getValueCount() {
                return 1 + values.getValueCount();
            }

            @Override
            public long nextOrd() throws IOException {
                if (hasOrds) {
                    final long ord = values.nextOrd();
                    if (ord < insertedOrd) {
                        return ord;
                    } else {
                        return ord + 1;
                    }
                } else {
                    // we want to return the next missing ord but set this to
                    // NO_MORE_ORDS so on the next call we indicate there are no
                    // more values
                    long ordToReturn = nextMissingOrd;
                    nextMissingOrd = SortedSetDocValues.NO_MORE_ORDS;
                    return ordToReturn;
                }
            }

            @Override
            public boolean advanceExact(int doc) throws IOException {
                hasOrds = values.advanceExact(doc);
                nextMissingOrd = insertedOrd;
                // always return true because we want to return a value even if
                // the document does not have a value
                return true;
            }

            @Override
            public String toString() {
                return "anon AbstractSortedDocValues of [" + super.toString() + "]";
            }
        };
    }

    static LongUnaryOperator getGlobalMapping(SortedSetDocValues values, SortedSetDocValues globalValues,
            LongUnaryOperator segmentToGlobalOrd, BytesRef missing) throws IOException {
        final long missingGlobalOrd = globalValues.lookupTerm(missing);
        final long missingSegmentOrd = values.lookupTerm(missing);

        if (missingSegmentOrd >= 0) {
            // the missing value exists in the segment, nothing to do
            return segmentToGlobalOrd;
        } else if (missingGlobalOrd >= 0) {
            // the missing value exists in another segment, but not the current one
            final long insertedSegmentOrd = -1L - missingSegmentOrd;
            final long insertedGlobalOrd = missingGlobalOrd;
            return segmentOrd -> {
                if (insertedSegmentOrd == segmentOrd) {
                    return insertedGlobalOrd;
                } else if (insertedSegmentOrd > segmentOrd) {
                    return segmentToGlobalOrd.applyAsLong(segmentOrd);
                } else {
                    return segmentToGlobalOrd.applyAsLong(segmentOrd - 1);
                }
            };
        } else {
            // the missing value exists neither in this segment nor in another segment
            final long insertedSegmentOrd = -1L - missingSegmentOrd;
            final long insertedGlobalOrd = -1L - missingGlobalOrd;
            return segmentOrd -> {
                if (insertedSegmentOrd == segmentOrd) {
                    return insertedGlobalOrd;
                } else if (insertedSegmentOrd > segmentOrd) {
                    return segmentToGlobalOrd.applyAsLong(segmentOrd);
                } else {
                    return 1 + segmentToGlobalOrd.applyAsLong(segmentOrd - 1);
                }
            };
        }
    }

<<<<<<< HEAD
    static MultiGeoValues replaceMissing(final MultiGeoValues values, final MultiGeoValues.GeoValue missing) {
        return new MultiGeoValues() {
=======
    public static ValuesSource.GeoPoint replaceMissing(final ValuesSource.GeoPoint valuesSource, final GeoPoint missing) {
        return new ValuesSource.GeoPoint() {

            @Override
            public SortedBinaryDocValues bytesValues(LeafReaderContext context) throws IOException {
                return replaceMissing(valuesSource.bytesValues(context), new BytesRef(missing.toString()));
            }

            @Override
            public MultiGeoPointValues geoPointValues(LeafReaderContext context) {
                final MultiGeoPointValues values = valuesSource.geoPointValues(context);
                return replaceMissing(values, missing);
            }

            @Override
            public String toString() {
                return "anon ValuesSource.GeoPoint of [" + super.toString() + "]";
            }
        };
    }

    static MultiGeoPointValues replaceMissing(final MultiGeoPointValues values, final GeoPoint missing) {
        return new MultiGeoPointValues() {
>>>>>>> 9f716fbd

            private int count;

            @Override
            public boolean advanceExact(int doc) throws IOException {
                if (values.advanceExact(doc)) {
                    count = values.docValueCount();
                } else {
                    count = 0;
                }
                // always return true because we want to return a value even if
                // the document does not have a value
                return true;
            }

            @Override
            public int docValueCount() {
                return count == 0 ? 1 : count;
            }

            @Override
            public GeoValue nextValue() throws IOException {
                if (count > 0) {
                    return values.nextValue();
                } else {
                    return missing;
                }
            }

            @Override
            public String toString() {
                return "anon MultiGeoPointValues of [" + super.toString() + "]";
            }
        };
    }

    public static ValuesSource.GeoPoint replaceMissing(final ValuesSource.GeoPoint valuesSource,
                                                       final MultiGeoValues.GeoPointValue missing) {
        return new ValuesSource.GeoPoint() {

            @Override
            public SortedBinaryDocValues bytesValues(LeafReaderContext context) throws IOException {
                return replaceMissing(valuesSource.bytesValues(context), new BytesRef(missing.toString()));
            }

            @Override
            public MultiGeoValues geoValues(LeafReaderContext context) {
                final MultiGeoValues values = valuesSource.geoValues(context);
                return replaceMissing(values, missing);
            }
        };
    }

    public static ValuesSource.GeoShape replaceMissing(final ValuesSource.GeoShape valuesSource,
                                                       final MultiGeoValues.GeoShapeValue missing) {
        return new ValuesSource.GeoShape() {

            @Override
            public SortedBinaryDocValues bytesValues(LeafReaderContext context) throws IOException {
                return replaceMissing(valuesSource.bytesValues(context), new BytesRef(missing.toString()));
            }

            @Override
            public MultiGeoValues geoValues(LeafReaderContext context) {
                final MultiGeoValues values = valuesSource.geoValues(context);
                return replaceMissing(values, missing);
            }
        };
    }
}<|MERGE_RESOLUTION|>--- conflicted
+++ resolved
@@ -395,34 +395,8 @@
         }
     }
 
-<<<<<<< HEAD
     static MultiGeoValues replaceMissing(final MultiGeoValues values, final MultiGeoValues.GeoValue missing) {
         return new MultiGeoValues() {
-=======
-    public static ValuesSource.GeoPoint replaceMissing(final ValuesSource.GeoPoint valuesSource, final GeoPoint missing) {
-        return new ValuesSource.GeoPoint() {
-
-            @Override
-            public SortedBinaryDocValues bytesValues(LeafReaderContext context) throws IOException {
-                return replaceMissing(valuesSource.bytesValues(context), new BytesRef(missing.toString()));
-            }
-
-            @Override
-            public MultiGeoPointValues geoPointValues(LeafReaderContext context) {
-                final MultiGeoPointValues values = valuesSource.geoPointValues(context);
-                return replaceMissing(values, missing);
-            }
-
-            @Override
-            public String toString() {
-                return "anon ValuesSource.GeoPoint of [" + super.toString() + "]";
-            }
-        };
-    }
-
-    static MultiGeoPointValues replaceMissing(final MultiGeoPointValues values, final GeoPoint missing) {
-        return new MultiGeoPointValues() {
->>>>>>> 9f716fbd
 
             private int count;
 
