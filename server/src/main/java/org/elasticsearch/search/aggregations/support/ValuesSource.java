--- conflicted
+++ resolved
@@ -36,11 +36,8 @@
 import org.elasticsearch.index.fielddata.HistogramValues;
 import org.elasticsearch.index.fielddata.IndexFieldData;
 import org.elasticsearch.index.fielddata.IndexGeoPointFieldData;
-<<<<<<< HEAD
+import org.elasticsearch.index.fielddata.IndexHistogramFieldData;
 import org.elasticsearch.index.fielddata.IndexGeoShapeFieldData;
-=======
-import org.elasticsearch.index.fielddata.IndexHistogramFieldData;
->>>>>>> 4f1ebfaa
 import org.elasticsearch.index.fielddata.IndexNumericFieldData;
 import org.elasticsearch.index.fielddata.IndexOrdinalsFieldData;
 import org.elasticsearch.index.fielddata.MultiGeoValues;
@@ -135,10 +132,10 @@
             }
 
             public abstract SortedSetDocValues ordinalsValues(LeafReaderContext context)
-                    throws IOException;
+                throws IOException;
 
             public abstract SortedSetDocValues globalOrdinalsValues(LeafReaderContext context)
-                    throws IOException;
+                throws IOException;
 
             /**
              * Whether this values source is able to provide a mapping between global and segment ordinals,
@@ -151,7 +148,7 @@
 
             /** Returns a mapping from segment ordinals to global ordinals. */
             public abstract LongUnaryOperator globalOrdinalsMapping(LeafReaderContext context)
-                    throws IOException;
+                throws IOException;
 
             public long globalMaxOrd(IndexSearcher indexSearcher) throws IOException {
                 IndexReader indexReader = indexSearcher.getIndexReader();
@@ -648,7 +645,42 @@
             }
         }
     }
-    
+
+    public abstract static class GeoShape extends Geo {
+
+        public static final GeoShape EMPTY = new GeoShape() {
+
+            @Override
+            public MultiGeoValues geoValues(LeafReaderContext context) {
+                return Geo.EMPTY.geoValues(context);
+            }
+
+            @Override
+            public SortedBinaryDocValues bytesValues(LeafReaderContext context) throws IOException {
+                return Geo.EMPTY.bytesValues(context);
+            }
+
+        };
+
+        public static class Fielddata extends GeoShape {
+
+            protected final IndexGeoShapeFieldData indexFieldData;
+
+            public Fielddata(IndexGeoShapeFieldData indexFieldData) {
+                this.indexFieldData = indexFieldData;
+            }
+
+            @Override
+            public SortedBinaryDocValues bytesValues(LeafReaderContext context) {
+                return indexFieldData.load(context).getBytesValues();
+            }
+
+            public MultiGeoValues geoValues(LeafReaderContext context) {
+                return indexFieldData.load(context).getGeoValues();
+            }
+        }
+    }
+
     public abstract static class Histogram extends ValuesSource {
 
         public abstract HistogramValues getHistogramValues(LeafReaderContext context) throws IOException;
@@ -683,38 +715,4 @@
         }
     }
 
-    public abstract static class GeoShape extends Geo {
-
-        public static final GeoShape EMPTY = new GeoShape() {
-
-            @Override
-            public MultiGeoValues geoValues(LeafReaderContext context) {
-                return Geo.EMPTY.geoValues(context);
-            }
-
-            @Override
-            public SortedBinaryDocValues bytesValues(LeafReaderContext context) throws IOException {
-                return Geo.EMPTY.bytesValues(context);
-            }
-
-        };
-
-        public static class Fielddata extends GeoShape {
-
-            protected final IndexGeoShapeFieldData indexFieldData;
-
-            public Fielddata(IndexGeoShapeFieldData indexFieldData) {
-                this.indexFieldData = indexFieldData;
-            }
-
-            @Override
-            public SortedBinaryDocValues bytesValues(LeafReaderContext context) {
-                return indexFieldData.load(context).getBytesValues();
-            }
-
-            public MultiGeoValues geoValues(LeafReaderContext context) {
-                return indexFieldData.load(context).getGeoValues();
-            }
-        }
-    }
 }