--- conflicted
+++ resolved
@@ -72,11 +72,7 @@
     private double precision = 0.001;
 
     public RareTermsAggregationBuilder(String name, ValueType valueType) {
-<<<<<<< HEAD
         super(name, valueType);
-=======
-        super(name, CoreValuesSourceType.ANY, valueType);
->>>>>>> c9e9685b
     }
 
     private RareTermsAggregationBuilder(RareTermsAggregationBuilder clone, Builder factoriesBuilder, Map<String, Object> metaData) {
