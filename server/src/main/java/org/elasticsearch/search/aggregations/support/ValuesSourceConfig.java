--- conflicted
+++ resolved
@@ -115,25 +115,16 @@
         IndexFieldData<?> indexFieldData = context.getForField(fieldType);
 
         ValuesSourceConfig<VS> config;
-<<<<<<< HEAD
-        if (valueType == null) {
-            if (indexFieldData instanceof IndexNumericFieldData) {
-                config = new ValuesSourceConfig<>(ValuesSourceType.NUMERIC);
-            } else if (indexFieldData instanceof IndexGeoPointFieldData) {
-                config = new ValuesSourceConfig<>(ValuesSourceType.GEOPOINT);
-            } else if (indexFieldData instanceof IndexGeoShapeFieldData) {
-                config = new ValuesSourceConfig<>(ValuesSourceType.GEOSHAPE);
-            } else {
-=======
         if (indexFieldData instanceof IndexNumericFieldData) {
             config = new ValuesSourceConfig<>(ValuesSourceType.NUMERIC);
         } else if (indexFieldData instanceof IndexGeoPointFieldData) {
             config = new ValuesSourceConfig<>(ValuesSourceType.GEOPOINT);
         } else if (fieldType instanceof RangeFieldMapper.RangeFieldType) {
             config = new ValuesSourceConfig<>(ValuesSourceType.RANGE);
+        } else if (indexFieldData instanceof IndexGeoShapeFieldData) {
+            config = new ValuesSourceConfig<>(ValuesSourceType.GEOSHAPE);
         } else {
             if (valueType == null) {
->>>>>>> 9f716fbd
                 config = new ValuesSourceConfig<>(ValuesSourceType.BYTES);
             } else {
                 config = new ValuesSourceConfig<>(valueType.getValuesSourceType());
@@ -356,16 +347,14 @@
         if (valueSourceType() == ValuesSourceType.GEOPOINT) {
             return (VS) geoPointField();
         }
-<<<<<<< HEAD
+        if (valueSourceType() == ValuesSourceType.RANGE) {
+            return (VS) rangeField();
+        }
         if (valueSourceType() == ValuesSourceType.GEOSHAPE) {
             return (VS) geoShapeField();
         }
         if (valueSourceType() == ValuesSourceType.GEO) {
             return (VS) geoField();
-=======
-        if (valueSourceType() == ValuesSourceType.RANGE) {
-            return (VS) rangeField();
->>>>>>> 9f716fbd
         }
         // falling back to bytes values
         return (VS) bytesField();
@@ -429,7 +418,16 @@
         return new ValuesSource.GeoPoint.Fielddata((IndexGeoPointFieldData) fieldContext().indexFieldData());
     }
 
-<<<<<<< HEAD
+    private ValuesSource rangeField() {
+        MappedFieldType fieldType = fieldContext.fieldType();
+
+        if (fieldType instanceof RangeFieldMapper.RangeFieldType == false) {
+            throw new IllegalStateException("Asked for range ValuesSource, but field is of type " + fieldType.name());
+        }
+        RangeFieldMapper.RangeFieldType rangeFieldType = (RangeFieldMapper.RangeFieldType)fieldType;
+        return new ValuesSource.Range(fieldContext().indexFieldData(), rangeFieldType.rangeType());
+    }
+
     private ValuesSource.GeoShape geoShapeField() {
 
         if (!(fieldContext().indexFieldData() instanceof IndexGeoShapeFieldData)) {
@@ -438,15 +436,5 @@
         }
 
         return new ValuesSource.GeoShape.Fielddata((IndexGeoShapeFieldData) fieldContext().indexFieldData());
-=======
-    private ValuesSource rangeField() {
-        MappedFieldType fieldType = fieldContext.fieldType();
-
-        if (fieldType instanceof RangeFieldMapper.RangeFieldType == false) {
-            throw new IllegalStateException("Asked for range ValuesSource, but field is of type " + fieldType.name());
-        }
-        RangeFieldMapper.RangeFieldType rangeFieldType = (RangeFieldMapper.RangeFieldType)fieldType;
-        return new ValuesSource.Range(fieldContext().indexFieldData(), rangeFieldType.rangeType());
->>>>>>> 9f716fbd
     }
 }