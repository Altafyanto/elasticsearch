--- conflicted
+++ resolved
@@ -201,26 +201,6 @@
      * Dispatch the request, if possible, returning true if a response was sent or false otherwise.
      */
     boolean dispatchRequest(final RestRequest request, final RestChannel channel, final NodeClient client,
-<<<<<<< HEAD
-                            final Optional<RestHandler> mHandler) throws Exception {
-        final int contentLength = request.contentLength();
-
-        RestChannel responseChannel = channel;
-        // Indicator of whether a response was sent or not
-        boolean requestHandled;
-
-        if (contentLength > 0 && mHandler.map(h -> hasContentType(request, h) == false).orElse(false)) {
-            sendContentTypeErrorMessage(request, channel);
-            requestHandled = true;
-        } else if (contentLength > 0 && mHandler.map(h -> h.supportsContentStream()).orElse(false) &&
-            request.getXContentType() != XContentType.JSON && request.getXContentType() != XContentType.SMILE) {
-            channel.sendResponse(BytesRestResponse.createSimpleErrorResponse(channel,
-                RestStatus.NOT_ACCEPTABLE, "Content-Type [" + request.getXContentType() +
-                    "] does not support stream parsing. Use JSON or SMILE instead"));
-            requestHandled = true;
-        } else if (mHandler.isPresent()) {
-
-=======
                             @Nullable final RestHandler handler) throws Exception {
         if (handler == null) {
             // Get the map of matching handlers for a request, for the full set of HTTP methods.
@@ -255,7 +235,6 @@
                 }
             }
             RestChannel responseChannel = channel;
->>>>>>> b78053c3
             try {
                 if (handler.canTripCircuitBreaker()) {
                     inFlightRequestsBreaker(circuitBreakerService).addEstimateBytesAndMaybeBreak(contentLength, "<http_request>");
@@ -264,14 +243,7 @@
                 }
                 // iff we could reserve bytes for the request we need to send the response also over this channel
                 responseChannel = new ResourceHandlingHttpChannel(channel, circuitBreakerService, contentLength);
-<<<<<<< HEAD
-
-                final RestHandler wrappedHandler = mHandler.get();
-                wrappedHandler.handleRequest(request, responseChannel, client);
-                requestHandled = true;
-=======
                 handler.handleRequest(request, responseChannel, client);
->>>>>>> b78053c3
             } catch (Exception e) {
                 responseChannel.sendResponse(new BytesRestResponse(responseChannel, e));
             }
