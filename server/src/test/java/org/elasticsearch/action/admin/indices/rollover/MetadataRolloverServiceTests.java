/*
 * Copyright Elasticsearch B.V. and/or licensed to Elasticsearch B.V. under one
 * or more contributor license agreements. Licensed under the "Elastic License
 * 2.0", the "GNU Affero General Public License v3.0 only", and the "Server Side
 * Public License v 1"; you may not use this file except in compliance with, at
 * your election, the "Elastic License 2.0", the "GNU Affero General Public
 * License v3.0 only", or the "Server Side Public License, v 1".
 */

package org.elasticsearch.action.admin.indices.rollover;

import org.elasticsearch.action.admin.indices.alias.Alias;
import org.elasticsearch.action.admin.indices.create.CreateIndexClusterStateUpdateRequest;
import org.elasticsearch.action.admin.indices.create.CreateIndexRequest;
import org.elasticsearch.action.support.ActiveShardCount;
import org.elasticsearch.cluster.ClusterName;
import org.elasticsearch.cluster.ClusterState;
import org.elasticsearch.cluster.metadata.AliasAction;
import org.elasticsearch.cluster.metadata.AliasMetadata;
import org.elasticsearch.cluster.metadata.ComponentTemplate;
import org.elasticsearch.cluster.metadata.ComposableIndexTemplate;
import org.elasticsearch.cluster.metadata.DataStream;
import org.elasticsearch.cluster.metadata.DataStreamTestHelper;
import org.elasticsearch.cluster.metadata.IndexAbstraction;
import org.elasticsearch.cluster.metadata.IndexMetadata;
import org.elasticsearch.cluster.metadata.IndexTemplateMetadata;
import org.elasticsearch.cluster.metadata.MetadataCreateIndexService;
import org.elasticsearch.cluster.metadata.MetadataIndexAliasesService;
import org.elasticsearch.cluster.metadata.ProjectMetadata;
import org.elasticsearch.cluster.metadata.Template;
import org.elasticsearch.cluster.routing.allocation.WriteLoadForecaster;
import org.elasticsearch.cluster.service.ClusterService;
import org.elasticsearch.common.Strings;
import org.elasticsearch.common.UUIDs;
import org.elasticsearch.common.settings.Settings;
import org.elasticsearch.common.util.concurrent.ThreadContext;
import org.elasticsearch.core.TimeValue;
import org.elasticsearch.index.Index;
import org.elasticsearch.index.IndexVersion;
import org.elasticsearch.indices.EmptySystemIndices;
import org.elasticsearch.telemetry.TestTelemetryPlugin;
import org.elasticsearch.test.ESTestCase;
import org.elasticsearch.threadpool.TestThreadPool;
import org.elasticsearch.threadpool.ThreadPool;
import org.elasticsearch.xcontent.json.JsonXContent;

import java.io.IOException;
import java.time.Instant;
import java.util.Arrays;
import java.util.Collections;
import java.util.HashMap;
import java.util.List;
import java.util.Map;
import java.util.Set;

import static org.hamcrest.Matchers.containsString;
import static org.hamcrest.Matchers.empty;
import static org.hamcrest.Matchers.equalTo;
import static org.hamcrest.Matchers.greaterThanOrEqualTo;
import static org.hamcrest.Matchers.hasItem;
import static org.hamcrest.Matchers.hasSize;
import static org.hamcrest.Matchers.instanceOf;
import static org.hamcrest.Matchers.lessThanOrEqualTo;
import static org.hamcrest.Matchers.nullValue;
import static org.mockito.Mockito.mock;
import static org.mockito.Mockito.when;

public class MetadataRolloverServiceTests extends ESTestCase {

    public void testRolloverAliasActions() {
        String sourceAlias = randomAlphaOfLength(10);
        String sourceIndex = randomAlphaOfLength(10);
        String targetIndex = randomAlphaOfLength(10);

        List<AliasAction> actions = MetadataRolloverService.rolloverAliasToNewIndex(sourceIndex, targetIndex, false, null, sourceAlias);
        assertThat(actions, hasSize(2));
        boolean foundAdd = false;
        boolean foundRemove = false;
        for (AliasAction action : actions) {
            if (action.getIndex().equals(targetIndex)) {
                assertEquals(sourceAlias, ((AliasAction.Add) action).getAlias());
                foundAdd = true;
            } else if (action.getIndex().equals(sourceIndex)) {
                assertEquals(sourceAlias, ((AliasAction.Remove) action).getAlias());
                foundRemove = true;
            } else {
                throw new AssertionError("Unknown index [" + action.getIndex() + "]");
            }
        }
        assertTrue(foundAdd);
        assertTrue(foundRemove);
    }

    public void testRolloverAliasActionsWithExplicitWriteIndex() {
        String sourceAlias = randomAlphaOfLength(10);
        String sourceIndex = randomAlphaOfLength(10);
        String targetIndex = randomAlphaOfLength(10);
        List<AliasAction> actions = MetadataRolloverService.rolloverAliasToNewIndex(sourceIndex, targetIndex, true, null, sourceAlias);

        assertThat(actions, hasSize(2));
        boolean foundAddWrite = false;
        boolean foundRemoveWrite = false;
        for (AliasAction action : actions) {
            AliasAction.Add addAction = (AliasAction.Add) action;
            if (action.getIndex().equals(targetIndex)) {
                assertEquals(sourceAlias, addAction.getAlias());
                assertTrue(addAction.writeIndex());
                foundAddWrite = true;
            } else if (action.getIndex().equals(sourceIndex)) {
                assertEquals(sourceAlias, addAction.getAlias());
                assertFalse(addAction.writeIndex());
                foundRemoveWrite = true;
            } else {
                throw new AssertionError("Unknown index [" + action.getIndex() + "]");
            }
        }
        assertTrue(foundAddWrite);
        assertTrue(foundRemoveWrite);
    }

    public void testRolloverAliasActionsWithHiddenAliasAndExplicitWriteIndex() {
        String sourceAlias = randomAlphaOfLength(10);
        String sourceIndex = randomAlphaOfLength(10);
        String targetIndex = randomAlphaOfLength(10);
        List<AliasAction> actions = MetadataRolloverService.rolloverAliasToNewIndex(sourceIndex, targetIndex, true, true, sourceAlias);

        assertThat(actions, hasSize(2));
        boolean foundAddWrite = false;
        boolean foundRemoveWrite = false;
        for (AliasAction action : actions) {
            assertThat(action, instanceOf(AliasAction.Add.class));
            AliasAction.Add addAction = (AliasAction.Add) action;
            if (action.getIndex().equals(targetIndex)) {
                assertEquals(sourceAlias, addAction.getAlias());
                assertTrue(addAction.writeIndex());
                assertTrue(addAction.isHidden());
                foundAddWrite = true;
            } else if (action.getIndex().equals(sourceIndex)) {
                assertEquals(sourceAlias, addAction.getAlias());
                assertFalse(addAction.writeIndex());
                assertTrue(addAction.isHidden());
                foundRemoveWrite = true;
            } else {
                throw new AssertionError("Unknown index [" + action.getIndex() + "]");
            }
        }
        assertTrue(foundAddWrite);
        assertTrue(foundRemoveWrite);
    }

    public void testRolloverAliasActionsWithHiddenAliasAndImplicitWriteIndex() {
        String sourceAlias = randomAlphaOfLength(10);
        String sourceIndex = randomAlphaOfLength(10);
        String targetIndex = randomAlphaOfLength(10);
        List<AliasAction> actions = MetadataRolloverService.rolloverAliasToNewIndex(sourceIndex, targetIndex, false, true, sourceAlias);

        assertThat(actions, hasSize(2));
        boolean foundAddWrite = false;
        boolean foundRemoveWrite = false;
        for (AliasAction action : actions) {
            if (action.getIndex().equals(targetIndex)) {
                assertThat(action, instanceOf(AliasAction.Add.class));
                AliasAction.Add addAction = (AliasAction.Add) action;
                assertEquals(sourceAlias, addAction.getAlias());
                assertThat(addAction.writeIndex(), nullValue());
                assertTrue(addAction.isHidden());
                foundAddWrite = true;
            } else if (action.getIndex().equals(sourceIndex)) {
                assertThat(action, instanceOf(AliasAction.Remove.class));
                AliasAction.Remove removeAction = (AliasAction.Remove) action;
                assertEquals(sourceAlias, removeAction.getAlias());
                foundRemoveWrite = true;
            } else {
                throw new AssertionError("Unknown index [" + action.getIndex() + "]");
            }
        }
        assertTrue(foundAddWrite);
        assertTrue(foundRemoveWrite);
    }

    public void testAliasValidation() {
        String index1 = randomAlphaOfLength(10);
        String aliasWithWriteIndex = randomAlphaOfLength(10);
        String index2 = randomAlphaOfLength(10);
        String aliasWithNoWriteIndex = randomAlphaOfLength(10);
        Boolean firstIsWriteIndex = randomFrom(false, null);
        final Settings settings = indexSettings(IndexVersion.current(), 1, 0).put(
            IndexMetadata.SETTING_INDEX_UUID,
            UUIDs.randomBase64UUID()
        ).build();
        ProjectMetadata.Builder metadataBuilder = ProjectMetadata.builder(randomProjectIdOrDefault())
            .put(
                IndexMetadata.builder(index1)
                    .settings(settings)
                    .putAlias(AliasMetadata.builder(aliasWithWriteIndex))
                    .putAlias(AliasMetadata.builder(aliasWithNoWriteIndex).writeIndex(firstIsWriteIndex))
            );
        IndexMetadata.Builder indexTwoBuilder = IndexMetadata.builder(index2).settings(settings);
        if (firstIsWriteIndex == null) {
            indexTwoBuilder.putAlias(AliasMetadata.builder(aliasWithNoWriteIndex).writeIndex(randomFrom(false, null)));
        }
        metadataBuilder.put(indexTwoBuilder);
        ProjectMetadata metadata = metadataBuilder.build();
        CreateIndexRequest req = new CreateIndexRequest();

        IllegalArgumentException exception = expectThrows(
            IllegalArgumentException.class,
            () -> MetadataRolloverService.validate(metadata, aliasWithNoWriteIndex, randomAlphaOfLength(5), req, false)
        );
        assertThat(exception.getMessage(), equalTo("rollover target [" + aliasWithNoWriteIndex + "] does not point to a write index"));
        exception = expectThrows(
            IllegalArgumentException.class,
            () -> MetadataRolloverService.validate(metadata, randomFrom(index1, index2), randomAlphaOfLength(5), req, false)
        );
        assertThat(exception.getMessage(), equalTo("rollover target is a [concrete index] but one of [alias,data_stream] was expected"));
        final String aliasName = randomAlphaOfLength(5);
        exception = expectThrows(
            IllegalArgumentException.class,
            () -> MetadataRolloverService.validate(metadata, aliasName, randomAlphaOfLength(5), req, false)
        );
        assertThat(exception.getMessage(), equalTo("rollover target [" + aliasName + "] does not exist"));
        MetadataRolloverService.validate(metadata, aliasWithWriteIndex, randomAlphaOfLength(5), req, false);
    }

    public void testDataStreamValidation() throws IOException {
        ProjectMetadata.Builder md = ProjectMetadata.builder(randomProjectIdOrDefault());
        DataStream randomDataStream = DataStreamTestHelper.randomInstance(false);
        for (Index index : randomDataStream.getIndices()) {
            md.put(DataStreamTestHelper.getIndexMetadataBuilderForIndex(index));
        }
        md.put(randomDataStream);
        ProjectMetadata metadata = md.build();
        CreateIndexRequest req = new CreateIndexRequest();

        MetadataRolloverService.validate(metadata, randomDataStream.getName(), null, req, false);

        IllegalArgumentException exception = expectThrows(
            IllegalArgumentException.class,
            () -> MetadataRolloverService.validate(metadata, randomDataStream.getName(), randomAlphaOfLength(5), req, false)
        );
        assertThat(exception.getMessage(), equalTo("new index name may not be specified when rolling over a data stream"));

        CreateIndexRequest aliasReq = new CreateIndexRequest().alias(new Alias("no_aliases_permitted"));
        exception = expectThrows(
            IllegalArgumentException.class,
            () -> MetadataRolloverService.validate(metadata, randomDataStream.getName(), null, aliasReq, false)
        );
        assertThat(
            exception.getMessage(),
            equalTo("aliases, mappings, and index settings may not be specified when rolling over a data stream")
        );

        String mapping = Strings.toString(JsonXContent.contentBuilder().startObject().startObject("_doc").endObject().endObject());
        CreateIndexRequest mappingReq = new CreateIndexRequest().mapping(mapping);
        exception = expectThrows(
            IllegalArgumentException.class,
            () -> MetadataRolloverService.validate(metadata, randomDataStream.getName(), null, mappingReq, false)
        );
        assertThat(
            exception.getMessage(),
            equalTo("aliases, mappings, and index settings may not be specified when rolling over a data stream")
        );

        CreateIndexRequest settingReq = new CreateIndexRequest().settings(Settings.builder().put("foo", "bar"));
        exception = expectThrows(
            IllegalArgumentException.class,
            () -> MetadataRolloverService.validate(metadata, randomDataStream.getName(), null, settingReq, false)
        );
        assertThat(
            exception.getMessage(),
            equalTo("aliases, mappings, and index settings may not be specified when rolling over a data stream")
        );
    }

    public void testGenerateRolloverIndexName() {
        String invalidIndexName = randomAlphaOfLength(10) + "A";
        expectThrows(IllegalArgumentException.class, () -> MetadataRolloverService.generateRolloverIndexName(invalidIndexName));
        int num = randomIntBetween(0, 100);
        final String indexPrefix = randomAlphaOfLength(10);
        String indexEndingInNumbers = indexPrefix + "-" + num;
        assertThat(
            MetadataRolloverService.generateRolloverIndexName(indexEndingInNumbers),
            equalTo(indexPrefix + "-" + Strings.format("%06d", num + 1))
        );
        assertThat(MetadataRolloverService.generateRolloverIndexName("index-name-1"), equalTo("index-name-000002"));
        assertThat(MetadataRolloverService.generateRolloverIndexName("index-name-2"), equalTo("index-name-000003"));
        assertEquals("<index-name-{now/d}-000002>", MetadataRolloverService.generateRolloverIndexName("<index-name-{now/d}-1>"));
    }

    public void testCreateIndexRequest() {
        String alias = randomAlphaOfLength(10);
        String rolloverIndex = randomAlphaOfLength(10);
        final RolloverRequest rolloverRequest = new RolloverRequest(alias, randomAlphaOfLength(10));
        final ActiveShardCount activeShardCount = randomBoolean() ? ActiveShardCount.ALL : ActiveShardCount.ONE;
        rolloverRequest.getCreateIndexRequest().waitForActiveShards(activeShardCount);
        final Settings settings = indexSettings(IndexVersion.current(), 1, 0).put(
            IndexMetadata.SETTING_INDEX_UUID,
            UUIDs.randomBase64UUID()
        ).build();
        rolloverRequest.getCreateIndexRequest().settings(settings);
        final CreateIndexClusterStateUpdateRequest createIndexRequest = MetadataRolloverService.prepareCreateIndexRequest(
            randomProjectIdOrDefault(),
            rolloverIndex,
            rolloverIndex,
            rolloverRequest.getCreateIndexRequest()
        );
        assertThat(createIndexRequest.settings(), equalTo(settings));
        assertThat(createIndexRequest.index(), equalTo(rolloverIndex));
        assertThat(createIndexRequest.cause(), equalTo("rollover_index"));
    }

    public void testCreateIndexRequestForDataStream() {
        DataStream dataStream = DataStreamTestHelper.randomInstance();
        final String newWriteIndexName = DataStream.getDefaultBackingIndexName(dataStream.getName(), dataStream.getGeneration() + 1);
        final RolloverRequest rolloverRequest = new RolloverRequest(dataStream.getName(), randomAlphaOfLength(10));
        final ActiveShardCount activeShardCount = randomBoolean() ? ActiveShardCount.ALL : ActiveShardCount.ONE;
        rolloverRequest.getCreateIndexRequest().waitForActiveShards(activeShardCount);
        final Settings settings = indexSettings(IndexVersion.current(), 1, 0).put(
            IndexMetadata.SETTING_INDEX_UUID,
            UUIDs.randomBase64UUID()
        ).build();
        rolloverRequest.getCreateIndexRequest().settings(settings);
        final CreateIndexClusterStateUpdateRequest createIndexRequest = MetadataRolloverService.prepareDataStreamCreateIndexRequest(
            randomProjectIdOrDefault(),
            dataStream.getName(),
            newWriteIndexName,
            rolloverRequest.getCreateIndexRequest(),
            null,
            Instant.now()
        );
        for (String settingKey : settings.keySet()) {
            assertThat(settings.get(settingKey), equalTo(createIndexRequest.settings().get(settingKey)));
        }
        assertThat(createIndexRequest.settings().get("index.hidden"), equalTo("true"));
        assertThat(createIndexRequest.index(), equalTo(newWriteIndexName));
        assertThat(createIndexRequest.cause(), equalTo("rollover_data_stream"));
    }

    public void testRejectDuplicateAlias() {
        final IndexTemplateMetadata template = IndexTemplateMetadata.builder("test-template")
            .patterns(Arrays.asList("foo-*", "bar-*"))
            .putAlias(AliasMetadata.builder("foo-write"))
            .putAlias(AliasMetadata.builder("bar-write").writeIndex(randomBoolean()))
            .build();
        final ProjectMetadata projectMetadata = ProjectMetadata.builder(randomProjectIdOrDefault())
            .put(createMetadata(randomAlphaOfLengthBetween(5, 7)), false)
            .put(template)
            .build();
        String indexName = randomFrom("foo-123", "bar-xyz");
        String aliasName = randomFrom("foo-write", "bar-write");
        final IllegalArgumentException ex = expectThrows(
            IllegalArgumentException.class,
            () -> MetadataRolloverService.checkNoDuplicatedAliasInIndexTemplate(projectMetadata, indexName, aliasName, randomBoolean())
        );
        assertThat(ex.getMessage(), containsString("index template [test-template]"));
    }

    public void testRejectDuplicateAliasV2() {
        Map<String, AliasMetadata> aliases = new HashMap<>();
        aliases.put("foo-write", AliasMetadata.builder("foo-write").build());
        aliases.put("bar-write", AliasMetadata.builder("bar-write").writeIndex(randomBoolean()).build());
        final ComposableIndexTemplate template = ComposableIndexTemplate.builder()
            .indexPatterns(Arrays.asList("foo-*", "bar-*"))
            .template(new Template(null, null, aliases))
            .build();

        final ProjectMetadata projectMetadata = ProjectMetadata.builder(randomProjectIdOrDefault())
            .put(createMetadata(randomAlphaOfLengthBetween(5, 7)), false)
            .put("test-template", template)
            .build();
        String indexName = randomFrom("foo-123", "bar-xyz");
        String aliasName = randomFrom("foo-write", "bar-write");
        final IllegalArgumentException ex = expectThrows(
            IllegalArgumentException.class,
            () -> MetadataRolloverService.checkNoDuplicatedAliasInIndexTemplate(projectMetadata, indexName, aliasName, randomBoolean())
        );
        assertThat(ex.getMessage(), containsString("index template [test-template]"));
    }

    public void testRejectDuplicateAliasV2UsingComponentTemplates() {
        Map<String, AliasMetadata> aliases = new HashMap<>();
        aliases.put("foo-write", AliasMetadata.builder("foo-write").build());
        aliases.put("bar-write", AliasMetadata.builder("bar-write").writeIndex(randomBoolean()).build());
        final ComponentTemplate ct = new ComponentTemplate(new Template(null, null, aliases), null, null);
        final ComposableIndexTemplate template = ComposableIndexTemplate.builder()
            .indexPatterns(Arrays.asList("foo-*", "bar-*"))
            .componentTemplates(Collections.singletonList("ct"))
            .build();

        final ProjectMetadata projectMetadata = ProjectMetadata.builder(randomProjectIdOrDefault())
            .put(createMetadata(randomAlphaOfLengthBetween(5, 7)), false)
            .put("ct", ct)
            .put("test-template", template)
            .build();
        String indexName = randomFrom("foo-123", "bar-xyz");
        String aliasName = randomFrom("foo-write", "bar-write");
        final IllegalArgumentException ex = expectThrows(
            IllegalArgumentException.class,
            () -> MetadataRolloverService.checkNoDuplicatedAliasInIndexTemplate(projectMetadata, indexName, aliasName, randomBoolean())
        );
        assertThat(ex.getMessage(), containsString("index template [test-template]"));
    }

    public void testRolloverDoesntRejectOperationIfValidComposableTemplateOverridesLegacyTemplate() {
        final IndexTemplateMetadata legacyTemplate = IndexTemplateMetadata.builder("legacy-template")
            .patterns(Arrays.asList("foo-*", "bar-*"))
            .putAlias(AliasMetadata.builder("foo-write"))
            .putAlias(AliasMetadata.builder("bar-write").writeIndex(randomBoolean()))
            .build();

        // v2 template overrides the v1 template and does not define the rollover aliases
        final ComposableIndexTemplate composableTemplate = ComposableIndexTemplate.builder()
            .indexPatterns(Arrays.asList("foo-*", "bar-*"))
            .template(new Template(null, null, null))
            .build();

        final ProjectMetadata projectMetadata = ProjectMetadata.builder(randomProjectIdOrDefault())
            .put(createMetadata(randomAlphaOfLengthBetween(5, 7)), false)
            .put(legacyTemplate)
            .put("composable-template", composableTemplate)
            .build();
        String indexName = randomFrom("foo-123", "bar-xyz");
        String aliasName = randomFrom("foo-write", "bar-write");

        // the valid v2 template takes priority over the v1 template so the validation should not throw any exception
        MetadataRolloverService.checkNoDuplicatedAliasInIndexTemplate(projectMetadata, indexName, aliasName, randomBoolean());
    }

    public void testHiddenAffectsResolvedTemplates() {
        final IndexTemplateMetadata template = IndexTemplateMetadata.builder("test-template")
            .patterns(Collections.singletonList("*"))
            .putAlias(AliasMetadata.builder("foo-write"))
            .putAlias(AliasMetadata.builder("bar-write").writeIndex(randomBoolean()))
            .build();
        final ProjectMetadata projectMetadata = ProjectMetadata.builder(randomProjectIdOrDefault())
            .put(createMetadata(randomAlphaOfLengthBetween(5, 7)), false)
            .put(template)
            .build();
        String indexName = randomFrom("foo-123", "bar-xyz");
        String aliasName = randomFrom("foo-write", "bar-write");

        // hidden shouldn't throw
        MetadataRolloverService.checkNoDuplicatedAliasInIndexTemplate(projectMetadata, indexName, aliasName, Boolean.TRUE);
        // not hidden will throw
        final IllegalArgumentException ex = expectThrows(
            IllegalArgumentException.class,
            () -> MetadataRolloverService.checkNoDuplicatedAliasInIndexTemplate(
                projectMetadata,
                indexName,
                aliasName,
                randomFrom(Boolean.FALSE, null)
            )
        );
        assertThat(ex.getMessage(), containsString("index template [test-template]"));
    }

    public void testHiddenAffectsResolvedV2Templates() {
        Map<String, AliasMetadata> aliases = new HashMap<>();
        aliases.put("foo-write", AliasMetadata.builder("foo-write").build());
        aliases.put("bar-write", AliasMetadata.builder("bar-write").writeIndex(randomBoolean()).build());
        final ComposableIndexTemplate template = ComposableIndexTemplate.builder()
            .indexPatterns(Collections.singletonList("*"))
            .template(new Template(null, null, aliases))
            .build();

        final ProjectMetadata projectMetadata = ProjectMetadata.builder(randomProjectIdOrDefault())
            .put(createMetadata(randomAlphaOfLengthBetween(5, 7)), false)
            .put("test-template", template)
            .build();
        String indexName = randomFrom("foo-123", "bar-xyz");
        String aliasName = randomFrom("foo-write", "bar-write");

        // hidden shouldn't throw
        MetadataRolloverService.checkNoDuplicatedAliasInIndexTemplate(projectMetadata, indexName, aliasName, Boolean.TRUE);
        // not hidden will throw
        final IllegalArgumentException ex = expectThrows(
            IllegalArgumentException.class,
            () -> MetadataRolloverService.checkNoDuplicatedAliasInIndexTemplate(
                projectMetadata,
                indexName,
                aliasName,
                randomFrom(Boolean.FALSE, null)
            )
        );
        assertThat(ex.getMessage(), containsString("index template [test-template]"));
    }

    public void testHiddenAffectsResolvedV2ComponentTemplates() {
        Map<String, AliasMetadata> aliases = new HashMap<>();
        aliases.put("foo-write", AliasMetadata.builder("foo-write").build());
        aliases.put("bar-write", AliasMetadata.builder("bar-write").writeIndex(randomBoolean()).build());
        final ComponentTemplate ct = new ComponentTemplate(new Template(null, null, aliases), null, null);
        final ComposableIndexTemplate template = ComposableIndexTemplate.builder()
            .indexPatterns(Collections.singletonList("*"))
            .componentTemplates(Collections.singletonList("ct"))
            .build();

        final ProjectMetadata projectMetadata = ProjectMetadata.builder(randomProjectIdOrDefault())
            .put(createMetadata(randomAlphaOfLengthBetween(5, 7)), false)
            .put("ct", ct)
            .put("test-template", template)
            .build();
        String indexName = randomFrom("foo-123", "bar-xyz");
        String aliasName = randomFrom("foo-write", "bar-write");

        // hidden shouldn't throw
        MetadataRolloverService.checkNoDuplicatedAliasInIndexTemplate(projectMetadata, indexName, aliasName, Boolean.TRUE);
        // not hidden will throw
        final IllegalArgumentException ex = expectThrows(
            IllegalArgumentException.class,
            () -> MetadataRolloverService.checkNoDuplicatedAliasInIndexTemplate(
                projectMetadata,
                indexName,
                aliasName,
                randomFrom(Boolean.FALSE, null)
            )
        );
        assertThat(ex.getMessage(), containsString("index template [test-template]"));
    }

    /**
     * Test the main rolloverClusterState method. This does not validate every detail to depth, rather focuses on observing that each
     * parameter is used for the purpose intended.
     */
    public void testRolloverClusterState() throws Exception {
        final String aliasName = "logs-alias";
        final String indexPrefix = "logs-index-00000";
        String sourceIndexName = indexPrefix + "1";
        final IndexMetadata.Builder indexMetadata = IndexMetadata.builder(sourceIndexName)
            .putAlias(AliasMetadata.builder(aliasName).writeIndex(true).build())
            .settings(settings(IndexVersion.current()))
            .numberOfShards(1)
            .numberOfReplicas(1);
        final var projectId = randomProjectIdOrDefault();
        final ClusterState clusterState = ClusterState.builder(ClusterName.DEFAULT)
            .putProjectMetadata(ProjectMetadata.builder(projectId).put(indexMetadata))
            .build();
        final TestTelemetryPlugin telemetryPlugin = new TestTelemetryPlugin();

        ThreadPool testThreadPool = new TestThreadPool(getTestName());
        try {
            MetadataRolloverService rolloverService = DataStreamTestHelper.getMetadataRolloverService(
                null,
                testThreadPool,
                Set.of(),
                xContentRegistry(),
                telemetryPlugin.getTelemetryProvider(Settings.EMPTY)
            );

            MaxDocsCondition condition = new MaxDocsCondition(randomNonNegativeLong());
            List<Condition<?>> metConditions = Collections.singletonList(condition);
            String newIndexName = randomBoolean() ? "logs-index-9" : null;
            int numberOfShards = randomIntBetween(1, 5);
            CreateIndexRequest createIndexRequest = new CreateIndexRequest("_na_");
            createIndexRequest.settings(Settings.builder().put(IndexMetadata.SETTING_NUMBER_OF_SHARDS, numberOfShards));

            long before = testThreadPool.absoluteTimeInMillis();
            MetadataRolloverService.RolloverResult rolloverResult = rolloverService.rolloverClusterState(
                clusterState.projectState(projectId),
                aliasName,
                newIndexName,
                createIndexRequest,
                metConditions,
                Instant.now(),
                randomBoolean(),
                false,
                null,
                null,
                false
            );
            long after = testThreadPool.absoluteTimeInMillis();

            newIndexName = newIndexName == null ? indexPrefix + "2" : newIndexName;
            assertEquals(sourceIndexName, rolloverResult.sourceIndexName());
            assertEquals(newIndexName, rolloverResult.rolloverIndexName());
            ProjectMetadata rolloverMetadata = rolloverResult.clusterState().metadata().getProject(projectId);
            assertEquals(2, rolloverMetadata.indices().size());
            IndexMetadata rolloverIndexMetadata = rolloverMetadata.index(newIndexName);
            assertThat(rolloverIndexMetadata.getNumberOfShards(), equalTo(numberOfShards));

            IndexAbstraction alias = rolloverMetadata.getIndicesLookup().get(aliasName);
            assertThat(alias.getType(), equalTo(IndexAbstraction.Type.ALIAS));
            assertThat(alias.getIndices(), hasSize(2));
            assertThat(alias.getIndices(), hasItem(rolloverMetadata.index(sourceIndexName).getIndex()));
            assertThat(alias.getIndices(), hasItem(rolloverIndexMetadata.getIndex()));
            assertThat(alias.getWriteIndex(), equalTo(rolloverIndexMetadata.getIndex()));

            RolloverInfo info = rolloverMetadata.index(sourceIndexName).getRolloverInfos().get(aliasName);
            assertThat(info.getTime(), lessThanOrEqualTo(after));
            assertThat(info.getTime(), greaterThanOrEqualTo(before));
            assertThat(info.getMetConditions(), hasSize(1));
            assertThat(info.getMetConditions().get(0).value(), equalTo(condition.value()));

            for (String metric : MetadataRolloverService.AUTO_SHARDING_METRIC_NAMES.values()) {
                assertThat(telemetryPlugin.getLongCounterMeasurement(metric), empty());
            }
        } finally {
            testThreadPool.shutdown();
        }
    }

    public void testRolloverClusterStateForDataStream() throws Exception {
        final DataStream dataStream = DataStreamTestHelper.randomInstance()
            // ensure no replicate data stream
            .promoteDataStream();
        ComposableIndexTemplate template = ComposableIndexTemplate.builder()
            .indexPatterns(List.of(dataStream.getName() + "*"))
            .dataStreamTemplate(new ComposableIndexTemplate.DataStreamTemplate())
            .build();
        final var projectId = randomProjectIdOrDefault();
        ProjectMetadata.Builder builder = ProjectMetadata.builder(projectId);
        builder.put("template", template);
        for (Index index : dataStream.getIndices()) {
            builder.put(DataStreamTestHelper.getIndexMetadataBuilderForIndex(index));
        }
        builder.put(dataStream);
        final ClusterState clusterState = ClusterState.builder(ClusterName.DEFAULT).putProjectMetadata(builder).build();
        final TestTelemetryPlugin telemetryPlugin = new TestTelemetryPlugin();

        ThreadPool testThreadPool = new TestThreadPool(getTestName());
        try {
            MetadataRolloverService rolloverService = DataStreamTestHelper.getMetadataRolloverService(
                dataStream,
                testThreadPool,
                Set.of(),
                xContentRegistry(),
                telemetryPlugin.getTelemetryProvider(Settings.EMPTY)
            );

            MaxDocsCondition condition = new MaxDocsCondition(randomNonNegativeLong());
            List<Condition<?>> metConditions = Collections.singletonList(condition);
            CreateIndexRequest createIndexRequest = new CreateIndexRequest("_na_");

            String sourceIndexName = dataStream.getWriteIndex().getName();
            long before = testThreadPool.absoluteTimeInMillis();
            MetadataRolloverService.RolloverResult rolloverResult = rolloverService.rolloverClusterState(
                clusterState.projectState(projectId),
                dataStream.getName(),
                null,
                createIndexRequest,
                metConditions,
                Instant.now(),
                randomBoolean(),
                false,
                null,
                null,
                false
            );
            long after = testThreadPool.absoluteTimeInMillis();

            String newIndexName = DataStream.getDefaultBackingIndexName(dataStream.getName(), dataStream.getGeneration() + 1);
            assertEquals(sourceIndexName, rolloverResult.sourceIndexName());
            assertEquals(newIndexName, rolloverResult.rolloverIndexName());
            ProjectMetadata rolloverMetadata = rolloverResult.clusterState().metadata().getProject(projectId);
            assertEquals(dataStream.getIndices().size() + 1, rolloverMetadata.indices().size());
            IndexMetadata rolloverIndexMetadata = rolloverMetadata.index(newIndexName);

            IndexAbstraction ds = rolloverMetadata.getIndicesLookup().get(dataStream.getName());
            assertThat(ds.getType(), equalTo(IndexAbstraction.Type.DATA_STREAM));
            assertThat(ds.getIndices(), hasSize(dataStream.getIndices().size() + 1));
            assertThat(ds.getIndices(), hasItem(rolloverMetadata.index(sourceIndexName).getIndex()));
            assertThat(ds.getIndices(), hasItem(rolloverIndexMetadata.getIndex()));
            assertThat(ds.getWriteIndex(), equalTo(rolloverIndexMetadata.getIndex()));

            RolloverInfo info = rolloverMetadata.index(sourceIndexName).getRolloverInfos().get(dataStream.getName());
            assertThat(info.getTime(), lessThanOrEqualTo(after));
            assertThat(info.getTime(), greaterThanOrEqualTo(before));
            assertThat(info.getMetConditions(), hasSize(1));
            assertThat(info.getMetConditions().get(0).value(), equalTo(condition.value()));
        } finally {
            testThreadPool.shutdown();
        }
    }

    public void testRolloverClusterStateForDataStreamFailureStore() throws Exception {
        final DataStream dataStream = DataStreamTestHelper.randomInstance(true)
            // ensure no replicate data stream
            .promoteDataStream();
        ComposableIndexTemplate template = ComposableIndexTemplate.builder()
            .indexPatterns(List.of(dataStream.getName() + "*"))
            .dataStreamTemplate(new ComposableIndexTemplate.DataStreamTemplate())
            .build();
        final var projectId = randomProjectIdOrDefault();
        ProjectMetadata.Builder builder = ProjectMetadata.builder(projectId);
        builder.put("template", template);
        dataStream.getIndices().forEach(index -> builder.put(DataStreamTestHelper.getIndexMetadataBuilderForIndex(index)));
        dataStream.getFailureIndices()
            .getIndices()
            .forEach(index -> builder.put(DataStreamTestHelper.getIndexMetadataBuilderForIndex(index)));
        builder.put(dataStream);
        final ClusterState clusterState = ClusterState.builder(ClusterName.DEFAULT).putProjectMetadata(builder).build();
        final TestTelemetryPlugin telemetryPlugin = new TestTelemetryPlugin();

        ThreadPool testThreadPool = new TestThreadPool(getTestName());
        try {
            MetadataRolloverService rolloverService = DataStreamTestHelper.getMetadataRolloverService(
                dataStream,
                testThreadPool,
                Set.of(),
                xContentRegistry(),
                telemetryPlugin.getTelemetryProvider(Settings.EMPTY)
            );

            MaxDocsCondition condition = new MaxDocsCondition(randomNonNegativeLong());
            List<Condition<?>> metConditions = Collections.singletonList(condition);
            CreateIndexRequest createIndexRequest = new CreateIndexRequest("_na_");

            long before = testThreadPool.absoluteTimeInMillis();
            MetadataRolloverService.RolloverResult rolloverResult = rolloverService.rolloverClusterState(
                clusterState.projectState(projectId),
                dataStream.getName(),
                null,
                createIndexRequest,
                metConditions,
                Instant.now(),
                randomBoolean(),
                false,
                null,
                null,
                true
            );
            long after = testThreadPool.absoluteTimeInMillis();

            var epochMillis = System.currentTimeMillis();
            String sourceIndexName = DataStream.getDefaultFailureStoreName(dataStream.getName(), dataStream.getGeneration(), epochMillis);
            String newIndexName = DataStream.getDefaultFailureStoreName(dataStream.getName(), dataStream.getGeneration() + 1, epochMillis);
            assertEquals(sourceIndexName, rolloverResult.sourceIndexName());
            assertEquals(newIndexName, rolloverResult.rolloverIndexName());
            ProjectMetadata rolloverMetadata = rolloverResult.clusterState().metadata().getProject(projectId);
            assertEquals(
                dataStream.getIndices().size() + dataStream.getFailureIndices().getIndices().size() + 1,
                rolloverMetadata.indices().size()
            );
            IndexMetadata rolloverIndexMetadata = rolloverMetadata.index(newIndexName);

            var ds = (DataStream) rolloverMetadata.getIndicesLookup().get(dataStream.getName());
            assertThat(ds.getType(), equalTo(IndexAbstraction.Type.DATA_STREAM));
            assertThat(ds.getIndices(), hasSize(dataStream.getIndices().size()));
            assertThat(ds.getFailureIndices().getIndices(), hasSize(dataStream.getFailureIndices().getIndices().size() + 1));
            assertThat(ds.getFailureIndices().getIndices(), hasItem(rolloverMetadata.index(sourceIndexName).getIndex()));
            assertThat(ds.getFailureIndices().getIndices(), hasItem(rolloverIndexMetadata.getIndex()));
            assertThat(ds.getFailureStoreWriteIndex(), equalTo(rolloverIndexMetadata.getIndex()));

            RolloverInfo info = rolloverMetadata.index(sourceIndexName).getRolloverInfos().get(dataStream.getName());
            assertThat(info.getTime(), lessThanOrEqualTo(after));
            assertThat(info.getTime(), greaterThanOrEqualTo(before));
            assertThat(info.getMetConditions(), hasSize(1));
            assertThat(info.getMetConditions().get(0).value(), equalTo(condition.value()));
        } finally {
            testThreadPool.shutdown();
        }
    }

    public void testValidation() throws Exception {
        final String rolloverTarget;
        final String sourceIndexName;
        final String defaultRolloverIndexName;
        final boolean useDataStream = randomBoolean();
<<<<<<< HEAD
        final var projectId = randomProjectIdOrDefault();
        ProjectMetadata.Builder builder = ProjectMetadata.builder(projectId);
        var defaultSelectorOptions = IndicesOptions.SelectorOptions.DEFAULT;
=======
        final Metadata.Builder builder = Metadata.builder();
        boolean isFailureStoreRollover = false;
>>>>>>> 14c21f20
        if (useDataStream) {
            DataStream dataStream = DataStreamTestHelper.randomInstance()
                // ensure no replicate data stream
                .promoteDataStream();
            rolloverTarget = dataStream.getName();
            if (dataStream.isFailureStoreExplicitlyEnabled() && randomBoolean()) {
                sourceIndexName = dataStream.getFailureStoreWriteIndex().getName();
                isFailureStoreRollover = true;
                defaultRolloverIndexName = DataStream.getDefaultFailureStoreName(
                    dataStream.getName(),
                    dataStream.getGeneration() + 1,
                    System.currentTimeMillis()
                );
            } else {
                sourceIndexName = dataStream.getIndices().get(dataStream.getIndices().size() - 1).getName();
                defaultRolloverIndexName = DataStream.getDefaultBackingIndexName(dataStream.getName(), dataStream.getGeneration() + 1);
            }
            ComposableIndexTemplate template = ComposableIndexTemplate.builder()
                .indexPatterns(List.of(dataStream.getName() + "*"))
                .dataStreamTemplate(new ComposableIndexTemplate.DataStreamTemplate())
                .build();
            builder.put("template", template);
            for (Index index : dataStream.getIndices()) {
                builder.put(DataStreamTestHelper.getIndexMetadataBuilderForIndex(index));
            }
            builder.put(dataStream);
        } else {
            String indexPrefix = "logs-index-00000";
            rolloverTarget = "logs-alias";
            sourceIndexName = indexPrefix + "1";
            defaultRolloverIndexName = indexPrefix + "2";
            final IndexMetadata.Builder indexMetadata = IndexMetadata.builder(sourceIndexName)
                .putAlias(AliasMetadata.builder(rolloverTarget).writeIndex(true).build())
                .settings(settings(IndexVersion.current()))
                .numberOfShards(1)
                .numberOfReplicas(1);
            builder.put(indexMetadata);
        }
        final ClusterState clusterState = ClusterState.builder(ClusterName.DEFAULT).putProjectMetadata(builder).build();

        MetadataCreateIndexService createIndexService = mock(MetadataCreateIndexService.class);
        MetadataIndexAliasesService metadataIndexAliasesService = mock(MetadataIndexAliasesService.class);
        ClusterService clusterService = mock(ClusterService.class);
        final TestTelemetryPlugin telemetryPlugin = new TestTelemetryPlugin();
        MetadataRolloverService rolloverService = new MetadataRolloverService(
            null,
            createIndexService,
            metadataIndexAliasesService,
            EmptySystemIndices.INSTANCE,
            WriteLoadForecaster.DEFAULT,
            clusterService,
            telemetryPlugin.getTelemetryProvider(Settings.EMPTY)
        );

        String newIndexName = useDataStream == false && randomBoolean() ? "logs-index-9" : null;

        MetadataRolloverService.RolloverResult rolloverResult = rolloverService.rolloverClusterState(
            clusterState.projectState(projectId),
            rolloverTarget,
            newIndexName,
            new CreateIndexRequest("_na_"),
            null,
            Instant.now(),
            randomBoolean(),
            true,
            null,
            null,
            isFailureStoreRollover
        );

        newIndexName = newIndexName == null ? defaultRolloverIndexName : newIndexName;
        assertEquals(sourceIndexName, rolloverResult.sourceIndexName());
        assertEquals(newIndexName, rolloverResult.rolloverIndexName());
        assertSame(rolloverResult.clusterState(), clusterState);
    }

    public void testRolloverClusterStateForDataStreamNoTemplate() throws Exception {
        final DataStream dataStream = DataStreamTestHelper.randomInstance();
        final var projectId = randomProjectIdOrDefault();
        ProjectMetadata.Builder builder = ProjectMetadata.builder(projectId);
        for (Index index : dataStream.getIndices()) {
            builder.put(DataStreamTestHelper.getIndexMetadataBuilderForIndex(index));
        }
        builder.put(dataStream);
        final ClusterState clusterState = ClusterState.builder(ClusterName.DEFAULT).putProjectMetadata(builder).build();
        final TestTelemetryPlugin telemetryPlugin = new TestTelemetryPlugin();

        ThreadPool testThreadPool = mock(ThreadPool.class);
        when(testThreadPool.getThreadContext()).thenReturn(new ThreadContext(Settings.EMPTY));
        MetadataRolloverService rolloverService = DataStreamTestHelper.getMetadataRolloverService(
            dataStream,
            testThreadPool,
            Set.of(),
            xContentRegistry(),
            telemetryPlugin.getTelemetryProvider(Settings.EMPTY)
        );

        MaxDocsCondition condition = new MaxDocsCondition(randomNonNegativeLong());
        List<Condition<?>> metConditions = Collections.singletonList(condition);
        CreateIndexRequest createIndexRequest = new CreateIndexRequest("_na_");

        Exception e = expectThrows(
            IllegalArgumentException.class,
            () -> rolloverService.rolloverClusterState(
                clusterState.projectState(projectId),
                dataStream.getName(),
                null,
                createIndexRequest,
                metConditions,
                Instant.now(),
                false,
                randomBoolean(),
                null,
                null,
                false
            )
        );
        assertThat(e.getMessage(), equalTo("no matching index template found for data stream [" + dataStream.getName() + "]"));
    }

    private static IndexMetadata createMetadata(String indexName) {
        return IndexMetadata.builder(indexName)
            .creationDate(System.currentTimeMillis() - TimeValue.timeValueHours(3).getMillis())
            .settings(indexSettings(IndexVersion.current(), 1, 0).put(IndexMetadata.SETTING_INDEX_UUID, UUIDs.randomBase64UUID()))
            .build();
    }

}<|MERGE_RESOLUTION|>--- conflicted
+++ resolved
@@ -756,14 +756,9 @@
         final String sourceIndexName;
         final String defaultRolloverIndexName;
         final boolean useDataStream = randomBoolean();
-<<<<<<< HEAD
         final var projectId = randomProjectIdOrDefault();
         ProjectMetadata.Builder builder = ProjectMetadata.builder(projectId);
-        var defaultSelectorOptions = IndicesOptions.SelectorOptions.DEFAULT;
-=======
-        final Metadata.Builder builder = Metadata.builder();
         boolean isFailureStoreRollover = false;
->>>>>>> 14c21f20
         if (useDataStream) {
             DataStream dataStream = DataStreamTestHelper.randomInstance()
                 // ensure no replicate data stream
