/*
 * Licensed to Elasticsearch under one or more contributor
 * license agreements. See the NOTICE file distributed with
 * this work for additional information regarding copyright
 * ownership. Elasticsearch licenses this file to you under
 * the Apache License, Version 2.0 (the "License"); you may
 * not use this file except in compliance with the License.
 * You may obtain a copy of the License at
 *
 *    http://www.apache.org/licenses/LICENSE-2.0
 *
 * Unless required by applicable law or agreed to in writing,
 * software distributed under the License is distributed on an
 * "AS IS" BASIS, WITHOUT WARRANTIES OR CONDITIONS OF ANY
 * KIND, either express or implied.  See the License for the
 * specific language governing permissions and limitations
 * under the License.
 */

package org.elasticsearch.index.query;

import org.apache.lucene.index.IndexReader;
import org.apache.lucene.index.MultiReader;
import org.apache.lucene.search.IndexSearcher;
import org.elasticsearch.common.Strings;
import org.elasticsearch.common.compress.CompressedXContent;
import org.elasticsearch.common.util.BigArrays;
import org.elasticsearch.common.xcontent.XContentFactory;
import org.elasticsearch.index.IndexService;
import org.elasticsearch.index.mapper.MappedFieldType.Relation;
import org.elasticsearch.index.mapper.MapperService.MergeReason;
import org.elasticsearch.test.ESSingleNodeTestCase;

// The purpose of this test case is to test RangeQueryBuilder.getRelation()
// Whether it should return INTERSECT/DISJOINT/WITHIN is already tested in
// RangeQueryBuilderTests
public class RangeQueryRewriteTests extends ESSingleNodeTestCase {

    public void testRewriteMissingField() throws Exception {
        IndexService indexService = createIndex("test");
        IndexReader reader = new MultiReader();
        QueryRewriteContext context = new QueryShardContext(0, indexService.getIndexSettings(), BigArrays.NON_RECYCLING_INSTANCE,
            null, null, indexService.mapperService(), null, null, xContentRegistry(), writableRegistry(),
<<<<<<< HEAD
            null, new IndexSearcher(reader), null, null, null, null);
=======
            null, new IndexSearcher(reader), null, null, null, () -> true);
>>>>>>> 85fa2bdb
        RangeQueryBuilder range = new RangeQueryBuilder("foo");
        assertEquals(Relation.DISJOINT, range.getRelation(context));
    }

    public void testRewriteMissingReader() throws Exception {
        IndexService indexService = createIndex("test");
        String mapping = Strings.toString(XContentFactory.jsonBuilder().startObject().startObject("type")
                .startObject("properties")
                    .startObject("foo")
                        .field("type", "date")
                    .endObject()
                .endObject()
            .endObject().endObject());
        indexService.mapperService().merge("type",
                new CompressedXContent(mapping), MergeReason.MAPPING_UPDATE);
        QueryRewriteContext context = new QueryShardContext(0, indexService.getIndexSettings(), null, null, null,
<<<<<<< HEAD
                indexService.mapperService(), null, null, xContentRegistry(), writableRegistry(), null, null, null, null, null, null);
=======
                indexService.mapperService(), null, null, xContentRegistry(), writableRegistry(),
                null, null, null, null, null, () -> true);
>>>>>>> 85fa2bdb
        RangeQueryBuilder range = new RangeQueryBuilder("foo");
        // can't make assumptions on a missing reader, so it must return INTERSECT
        assertEquals(Relation.INTERSECTS, range.getRelation(context));
    }

    public void testRewriteEmptyReader() throws Exception {
        IndexService indexService = createIndex("test");
        String mapping = Strings.toString(XContentFactory.jsonBuilder().startObject().startObject("type")
                .startObject("properties")
                    .startObject("foo")
                        .field("type", "date")
                    .endObject()
                .endObject()
            .endObject().endObject());
        indexService.mapperService().merge("type",
                new CompressedXContent(mapping), MergeReason.MAPPING_UPDATE);
        IndexReader reader = new MultiReader();
        QueryRewriteContext context = new QueryShardContext(0, indexService.getIndexSettings(), BigArrays.NON_RECYCLING_INSTANCE,
            null, null, indexService.mapperService(), null, null, xContentRegistry(), writableRegistry(),
<<<<<<< HEAD
                null, new IndexSearcher(reader), null, null, null, null);
=======
                null, new IndexSearcher(reader), null, null, null, () -> true);
>>>>>>> 85fa2bdb
        RangeQueryBuilder range = new RangeQueryBuilder("foo");
        // no values -> DISJOINT
        assertEquals(Relation.DISJOINT, range.getRelation(context));
    }
}<|MERGE_RESOLUTION|>--- conflicted
+++ resolved
@@ -41,11 +41,7 @@
         IndexReader reader = new MultiReader();
         QueryRewriteContext context = new QueryShardContext(0, indexService.getIndexSettings(), BigArrays.NON_RECYCLING_INSTANCE,
             null, null, indexService.mapperService(), null, null, xContentRegistry(), writableRegistry(),
-<<<<<<< HEAD
-            null, new IndexSearcher(reader), null, null, null, null);
-=======
-            null, new IndexSearcher(reader), null, null, null, () -> true);
->>>>>>> 85fa2bdb
+            null, new IndexSearcher(reader), null, null, null, () -> true, null);
         RangeQueryBuilder range = new RangeQueryBuilder("foo");
         assertEquals(Relation.DISJOINT, range.getRelation(context));
     }
@@ -62,12 +58,8 @@
         indexService.mapperService().merge("type",
                 new CompressedXContent(mapping), MergeReason.MAPPING_UPDATE);
         QueryRewriteContext context = new QueryShardContext(0, indexService.getIndexSettings(), null, null, null,
-<<<<<<< HEAD
-                indexService.mapperService(), null, null, xContentRegistry(), writableRegistry(), null, null, null, null, null, null);
-=======
                 indexService.mapperService(), null, null, xContentRegistry(), writableRegistry(),
-                null, null, null, null, null, () -> true);
->>>>>>> 85fa2bdb
+                null, null, null, null, null, () -> true, null);
         RangeQueryBuilder range = new RangeQueryBuilder("foo");
         // can't make assumptions on a missing reader, so it must return INTERSECT
         assertEquals(Relation.INTERSECTS, range.getRelation(context));
@@ -87,11 +79,7 @@
         IndexReader reader = new MultiReader();
         QueryRewriteContext context = new QueryShardContext(0, indexService.getIndexSettings(), BigArrays.NON_RECYCLING_INSTANCE,
             null, null, indexService.mapperService(), null, null, xContentRegistry(), writableRegistry(),
-<<<<<<< HEAD
-                null, new IndexSearcher(reader), null, null, null, null);
-=======
-                null, new IndexSearcher(reader), null, null, null, () -> true);
->>>>>>> 85fa2bdb
+                null, new IndexSearcher(reader), null, null, null, () -> true, null);
         RangeQueryBuilder range = new RangeQueryBuilder("foo");
         // no values -> DISJOINT
         assertEquals(Relation.DISJOINT, range.getRelation(context));
