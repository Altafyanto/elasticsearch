--- conflicted
+++ resolved
@@ -128,11 +128,7 @@
         TestSearchContext context = new TestSearchContext(null, indexShard, searcher);
         context.parsedQuery(new ParsedQuery(query));
         context.setSize(0);
-<<<<<<< HEAD
-        context.setTask(new SearchTask(123L, "", "", "", null, Collections.emptyMap()));
-=======
         context.setTask(new SearchShardTask(123L, "", "", "", null, Collections.emptyMap()));
->>>>>>> 4f1ebfaa
         final boolean rescore = QueryPhase.executeInternal(context);
         assertFalse(rescore);
 
@@ -217,11 +213,7 @@
         IndexReader reader = DirectoryReader.open(dir);
         TestSearchContext context =
             new TestSearchContext(null, indexShard, newEarlyTerminationContextSearcher(reader, 0));
-<<<<<<< HEAD
-        context.setTask(new SearchTask(123L, "", "", "", null, Collections.emptyMap()));
-=======
         context.setTask(new SearchShardTask(123L, "", "", "", null, Collections.emptyMap()));
->>>>>>> 4f1ebfaa
         context.parsedQuery(new ParsedQuery(new MatchAllDocsQuery()));
 
         QueryPhase.executeInternal(context);
@@ -250,11 +242,7 @@
 
         IndexReader reader = DirectoryReader.open(dir);
         TestSearchContext context = new TestSearchContext(null, indexShard, newContextSearcher(reader));
-<<<<<<< HEAD
-        context.setTask(new SearchTask(123L, "", "", "", null, Collections.emptyMap()));
-=======
         context.setTask(new SearchShardTask(123L, "", "", "", null, Collections.emptyMap()));
->>>>>>> 4f1ebfaa
         context.parsedQuery(new ParsedQuery(new MatchAllDocsQuery()));
         context.terminateAfter(1);
         context.setSize(10);
@@ -283,11 +271,7 @@
             new TestSearchContext(null, indexShard, newEarlyTerminationContextSearcher(reader, 0));
         context.parsedQuery(new ParsedQuery(new MatchAllDocsQuery()));
         context.setSize(0);
-<<<<<<< HEAD
-        context.setTask(new SearchTask(123L, "", "", "", null, Collections.emptyMap()));
-=======
         context.setTask(new SearchShardTask(123L, "", "", "", null, Collections.emptyMap()));
->>>>>>> 4f1ebfaa
         QueryPhase.executeInternal(context);
         assertEquals(1, context.queryResult().topDocs().topDocs.totalHits.value);
 
@@ -309,11 +293,7 @@
         w.close();
         IndexReader reader = DirectoryReader.open(dir);
         TestSearchContext context = new TestSearchContext(null, indexShard, newContextSearcher(reader));
-<<<<<<< HEAD
-        context.setTask(new SearchTask(123L, "", "", "", null, Collections.emptyMap()));
-=======
         context.setTask(new SearchShardTask(123L, "", "", "", null, Collections.emptyMap()));
->>>>>>> 4f1ebfaa
         context.parsedQuery(new ParsedQuery(new MatchAllDocsQuery()));
 
         QueryPhase.executeInternal(context);
@@ -382,11 +362,7 @@
         w.close();
         final IndexReader reader = DirectoryReader.open(dir);
         TestSearchContext context = new TestSearchContext(null, indexShard, newContextSearcher(reader));
-<<<<<<< HEAD
-        context.setTask(new SearchTask(123L, "", "", "", null, Collections.emptyMap()));
-=======
         context.setTask(new SearchShardTask(123L, "", "", "", null, Collections.emptyMap()));
->>>>>>> 4f1ebfaa
         context.parsedQuery(new ParsedQuery(new MatchAllDocsQuery()));
 
         context.terminateAfter(numDocs);
@@ -628,11 +604,7 @@
 
         IndexReader reader = DirectoryReader.open(dir);
         TestSearchContext context = new TestSearchContext(null, indexShard, newContextSearcher(reader));
-<<<<<<< HEAD
-        context.setTask(new SearchTask(123L, "", "", "", null, Collections.emptyMap()));
-=======
         context.setTask(new SearchShardTask(123L, "", "", "", null, Collections.emptyMap()));
->>>>>>> 4f1ebfaa
         Query q = new SpanNearQuery.Builder("title", true)
             .addClause(new SpanTermQuery(new Term("title", "foo")))
             .addClause(new SpanTermQuery(new Term("title", "bar")))
@@ -699,11 +671,7 @@
         SortAndFormats sortAndFormats = new SortAndFormats(longSort, new DocValueFormat[]{DocValueFormat.RAW});
         searchContext.sort(sortAndFormats);
         searchContext.parsedQuery(new ParsedQuery(new MatchAllDocsQuery()));
-<<<<<<< HEAD
-        searchContext.setTask(new SearchTask(123L, "", "", "", null, Collections.emptyMap()));
-=======
         searchContext.setTask(new SearchShardTask(123L, "", "", "", null, Collections.emptyMap()));
->>>>>>> 4f1ebfaa
         searchContext.setSize(10);
         QueryPhase.executeInternal(searchContext);
         assertSortResults(searchContext.queryResult().topDocs().topDocs, (long) numDocs, false);
