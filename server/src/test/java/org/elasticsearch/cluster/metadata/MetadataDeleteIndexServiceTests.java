--- conflicted
+++ resolved
@@ -388,7 +388,6 @@
         );
     }
 
-<<<<<<< HEAD
     public void testDeleteIndicesFromMultipleProjects() {
         final int numProjects = randomIntBetween(2, 5);
 
@@ -404,7 +403,7 @@
                     IndexMetadata.builder(index.getName())
                         .settings(
                             indexSettings(
-                                IndexVersionUtils.randomVersion(random()),
+                                IndexVersionUtils.randomVersion(),
                                 index.getUUID(),
                                 randomIntBetween(1, 3),
                                 randomIntBetween(0, 2)
@@ -439,14 +438,7 @@
 
     private ClusterState clusterState(Index index) {
         final IndexMetadata indexMetadata = IndexMetadata.builder(index.getName())
-            .settings(indexSettings(IndexVersionUtils.randomVersion(random()), index.getUUID(), 1, 1))
-=======
-    private ClusterState clusterState(String index) {
-        IndexMetadata indexMetadata = IndexMetadata.builder(index)
-            .settings(Settings.builder().put(IndexMetadata.SETTING_VERSION_CREATED, IndexVersionUtils.randomVersion()))
-            .numberOfShards(1)
-            .numberOfReplicas(1)
->>>>>>> 547c7800
+            .settings(indexSettings(IndexVersionUtils.randomVersion(), index.getUUID(), 1, 1))
             .build();
         final ProjectId projectId = randomProjectIdOrDefault();
         final Metadata.Builder metadataBuilder = Metadata.builder().put(ProjectMetadata.builder(projectId).put(indexMetadata, false));
