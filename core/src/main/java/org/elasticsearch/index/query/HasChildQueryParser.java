--- conflicted
+++ resolved
@@ -19,21 +19,11 @@
 
 package org.elasticsearch.index.query;
 
+import org.apache.lucene.search.join.ScoreMode;
 import org.elasticsearch.common.ParseField;
 import org.elasticsearch.common.Strings;
 import org.elasticsearch.common.xcontent.XContentParser;
-<<<<<<< HEAD
 import org.elasticsearch.index.query.support.QueryInnerHits;
-=======
-import org.elasticsearch.index.fielddata.IndexParentChildFieldData;
-import org.elasticsearch.index.fielddata.plain.ParentChildIndexFieldData;
-import org.elasticsearch.index.mapper.DocumentMapper;
-import org.elasticsearch.index.mapper.internal.ParentFieldMapper;
-import org.elasticsearch.index.query.support.InnerHitsQueryParserHelper;
-import org.elasticsearch.index.query.support.XContentStructure;
-import org.elasticsearch.search.fetch.innerhits.InnerHitsContext;
-import org.elasticsearch.search.fetch.innerhits.InnerHitsSubSearchContext;
->>>>>>> 2c618a11
 
 import java.io.IOException;
 
@@ -54,15 +44,9 @@
         XContentParser parser = parseContext.parser();
         float boost = AbstractQueryBuilder.DEFAULT_BOOST;
         String childType = null;
-<<<<<<< HEAD
-        ScoreType scoreType = ScoreType.NONE;
+        ScoreMode scoreMode = HasChildQueryBuilder.DEFAULT_SCORE_MODE;
         int minChildren = HasChildQueryBuilder.DEFAULT_MIN_CHILDREN;
         int maxChildren = HasChildQueryBuilder.DEFAULT_MAX_CHILDREN;
-=======
-        ScoreMode scoreMode = ScoreMode.None;
-        int minChildren = 0;
-        int maxChildren = Integer.MAX_VALUE;
->>>>>>> 2c618a11
         String queryName = null;
         QueryInnerHits queryInnerHits = null;
         String currentFieldName = null;
@@ -99,73 +83,10 @@
                 }
             }
         }
-<<<<<<< HEAD
-        HasChildQueryBuilder hasChildQueryBuilder = new HasChildQueryBuilder(childType, iqb, maxChildren, minChildren, scoreType, queryInnerHits);
+        HasChildQueryBuilder hasChildQueryBuilder = new HasChildQueryBuilder(childType, iqb, maxChildren, minChildren, scoreMode, queryInnerHits);
         hasChildQueryBuilder.queryName(queryName);
         hasChildQueryBuilder.boost(boost);
         return hasChildQueryBuilder;
-    }
-
-    @Override
-    public HasChildQueryBuilder getBuilderPrototype() {
-        return HasChildQueryBuilder.PROTOTYPE;
-=======
-        if (!queryFound) {
-            throw new QueryParsingException(parseContext, "[has_child] requires 'query' field");
-        }
-        if (childType == null) {
-            throw new QueryParsingException(parseContext, "[has_child] requires 'type' field");
-        }
-
-        Query innerQuery = iq.asQuery(childType);
-
-        if (innerQuery == null) {
-            return null;
-        }
-        innerQuery.setBoost(boost);
-
-        DocumentMapper childDocMapper = parseContext.mapperService().documentMapper(childType);
-        if (childDocMapper == null) {
-            throw new QueryParsingException(parseContext, "[has_child] No mapping for for type [" + childType + "]");
-        }
-        ParentFieldMapper parentFieldMapper = childDocMapper.parentFieldMapper();
-        if (parentFieldMapper.active() == false) {
-            throw new QueryParsingException(parseContext, "[has_child] _parent field has no parent type configured");
-        }
-
-        if (innerHits != null) {
-            ParsedQuery parsedQuery = new ParsedQuery(innerQuery, parseContext.copyNamedQueries());
-            InnerHitsContext.ParentChildInnerHits parentChildInnerHits = new InnerHitsContext.ParentChildInnerHits(innerHits.getSubSearchContext(), parsedQuery, null, parseContext.mapperService(), childDocMapper);
-            String name = innerHits.getName() != null ? innerHits.getName() : childType;
-            parseContext.addInnerHits(name, parentChildInnerHits);
-        }
-
-        String parentType = parentFieldMapper.type();
-        DocumentMapper parentDocMapper = parseContext.mapperService().documentMapper(parentType);
-        if (parentDocMapper == null) {
-            throw new QueryParsingException(parseContext, "[has_child]  Type [" + childType + "] points to a non existent parent type ["
-                    + parentType + "]");
-        }
-
-        if (maxChildren > 0 && maxChildren < minChildren) {
-            throw new QueryParsingException(parseContext, "[has_child] 'max_children' is less than 'min_children'");
-        }
-
-        // wrap the query with type query
-        innerQuery = Queries.filtered(innerQuery, childDocMapper.typeFilter());
-
-        final Query query;
-        final ParentChildIndexFieldData parentChildIndexFieldData = parseContext.getForField(parentFieldMapper.fieldType());
-        query = joinUtilHelper(parentType, parentChildIndexFieldData, parentDocMapper.typeFilter(), scoreMode, innerQuery, minChildren, maxChildren);
-        if (queryName != null) {
-            parseContext.addNamedQuery(queryName, query);
-        }
-        query.setBoost(boost);
-        return query;
-    }
-
-    public static Query joinUtilHelper(String parentType, ParentChildIndexFieldData parentChildIndexFieldData, Query toQuery, ScoreMode scoreMode, Query innerQuery, int minChildren, int maxChildren) throws IOException {
-        return new LateParsingQuery(toQuery, innerQuery, minChildren, maxChildren, parentType, scoreMode, parentChildIndexFieldData);
     }
 
     public static ScoreMode parseScoreMode(String scoreModeString) {
@@ -183,65 +104,8 @@
         throw new IllegalArgumentException("No score mode for child query [" + scoreModeString + "] found");
     }
 
-    final static class LateParsingQuery extends Query {
-
-        private final Query toQuery;
-        private final Query innerQuery;
-        private final int minChildren;
-        private final int maxChildren;
-        private final String parentType;
-        private final ScoreMode scoreMode;
-        private final ParentChildIndexFieldData parentChildIndexFieldData;
-        private final Object identity = new Object();
-
-        LateParsingQuery(Query toQuery, Query innerQuery, int minChildren, int maxChildren, String parentType, ScoreMode scoreMode, ParentChildIndexFieldData parentChildIndexFieldData) {
-            this.toQuery = toQuery;
-            this.innerQuery = innerQuery;
-            this.minChildren = minChildren;
-            this.maxChildren = maxChildren;
-            this.parentType = parentType;
-            this.scoreMode = scoreMode;
-            this.parentChildIndexFieldData = parentChildIndexFieldData;
-        }
-
-        @Override
-        public Query rewrite(IndexReader reader) throws IOException {
-            if (getBoost() != 1.0F) {
-                return super.rewrite(reader);
-            }
-            String joinField = ParentFieldMapper.joinField(parentType);
-            IndexSearcher indexSearcher = new IndexSearcher(reader);
-            indexSearcher.setQueryCache(null);
-            IndexParentChildFieldData indexParentChildFieldData = parentChildIndexFieldData.loadGlobal(indexSearcher.getIndexReader());
-            MultiDocValues.OrdinalMap ordinalMap = ParentChildIndexFieldData.getOrdinalMap(indexParentChildFieldData, parentType);
-            return JoinUtil.createJoinQuery(joinField, innerQuery, toQuery, indexSearcher, scoreMode, ordinalMap, minChildren, maxChildren);
-        }
-
-        // Even though we only cache rewritten queries it is good to let all queries implement hashCode() and equals():
-
-        // We can't check for actually equality here, since we need to IndexReader for this, but
-        // that isn't available on all cases during query parse time, so instead rely on identity:
-        @Override
-        public boolean equals(Object o) {
-            if (this == o) return true;
-            if (o == null || getClass() != o.getClass()) return false;
-            if (!super.equals(o)) return false;
-
-            LateParsingQuery that = (LateParsingQuery) o;
-            return identity.equals(that.identity);
-        }
-
-        @Override
-        public int hashCode() {
-            int result = super.hashCode();
-            result = 31 * result + identity.hashCode();
-            return result;
-        }
-
-        @Override
-        public String toString(String s) {
-            return "LateParsingQuery {parentType=" + parentType + "}";
-        }
->>>>>>> 2c618a11
+    @Override
+    public HasChildQueryBuilder getBuilderPrototype() {
+        return HasChildQueryBuilder.PROTOTYPE;
     }
 }