--- conflicted
+++ resolved
@@ -39,7 +39,13 @@
 import org.elasticsearch.cluster.metadata.MetaData;
 import org.elasticsearch.cluster.node.DiscoveryNode;
 import org.elasticsearch.cluster.node.DiscoveryNodes;
-import org.elasticsearch.cluster.routing.*;
+import org.elasticsearch.cluster.routing.IndexRoutingTable;
+import org.elasticsearch.cluster.routing.IndexShardRoutingTable;
+import org.elasticsearch.cluster.routing.RoutingTable;
+import org.elasticsearch.cluster.routing.ShardRouting;
+import org.elasticsearch.cluster.routing.ShardRoutingState;
+import org.elasticsearch.cluster.routing.ShardsIterator;
+import org.elasticsearch.cluster.routing.TestShardRouting;
 import org.elasticsearch.common.io.stream.StreamInput;
 import org.elasticsearch.common.settings.Settings;
 import org.elasticsearch.common.transport.DummyTransportAddress;
@@ -59,7 +65,12 @@
 import org.junit.BeforeClass;
 
 import java.io.IOException;
-import java.util.*;
+import java.util.ArrayList;
+import java.util.HashMap;
+import java.util.HashSet;
+import java.util.List;
+import java.util.Map;
+import java.util.Set;
 import java.util.concurrent.ExecutionException;
 import java.util.concurrent.TimeUnit;
 import java.util.function.Supplier;
@@ -190,7 +201,7 @@
     void setClusterState(TestClusterService clusterService, String index) {
         int numberOfNodes = randomIntBetween(3, 5);
         DiscoveryNodes.Builder discoBuilder = DiscoveryNodes.builder();
-        IndexRoutingTable.Builder indexRoutingTable = IndexRoutingTable.builder(new Index(index,"_na_"));
+        IndexRoutingTable.Builder indexRoutingTable = IndexRoutingTable.builder(new Index(index, "_na_"));
 
         int shardIndex = -1;
         int totalIndexShards = 0;
@@ -200,14 +211,9 @@
             int numberOfShards = randomIntBetween(1, 10);
             totalIndexShards += numberOfShards;
             for (int j = 0; j < numberOfShards; j++) {
-<<<<<<< HEAD
-                final ShardId shardId = new ShardId(index, ++shardIndex);
+                final ShardId shardId = new ShardId(index, "_na_", ++shardIndex);
                 final int primaryTerm = randomInt(200);
-                ShardRouting shard = TestShardRouting.newShardRouting(index, shardId.getId(), node.id(), primaryTerm, true, ShardRoutingState.STARTED, 1);
-=======
-                final ShardId shardId = new ShardId(index, "_na_", ++shardIndex);
-                ShardRouting shard = TestShardRouting.newShardRouting(index, shardId.getId(), node.id(), true, ShardRoutingState.STARTED);
->>>>>>> b5aee207
+                ShardRouting shard = TestShardRouting.newShardRouting(index, shardId.getId(), node.id(), primaryTerm, true, ShardRoutingState.STARTED);
                 IndexShardRoutingTable.Builder indexShard = new IndexShardRoutingTable.Builder(shardId);
                 indexShard.addShard(shard);
                 indexRoutingTable.addIndexShard(indexShard.build());
