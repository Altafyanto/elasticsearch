/*
 * Licensed to Elasticsearch under one or more contributor
 * license agreements. See the NOTICE file distributed with
 * this work for additional information regarding copyright
 * ownership. Elasticsearch licenses this file to you under
 * the Apache License, Version 2.0 (the "License"); you may
 * not use this file except in compliance with the License.
 * You may obtain a copy of the License at
 *
 *     http://www.apache.org/licenses/LICENSE-2.0
 *
 * Unless required by applicable law or agreed to in writing,
 * software distributed under the License is distributed on an
 * "AS IS" BASIS, WITHOUT WARRANTIES OR CONDITIONS OF ANY
 * KIND, either express or implied.  See the License for the
 * specific language governing permissions and limitations
 * under the License.
 */

package org.elasticsearch.client.dataframe.transforms;

<<<<<<< HEAD
import org.elasticsearch.client.dataframe.DataFrameNamedXContentProvider;
=======
import org.elasticsearch.Version;
>>>>>>> 45e8d542
import org.elasticsearch.client.dataframe.transforms.pivot.PivotConfigTests;
import org.elasticsearch.common.settings.Settings;
import org.elasticsearch.common.xcontent.NamedXContentRegistry;
import org.elasticsearch.common.xcontent.XContentParser;
import org.elasticsearch.search.SearchModule;
import org.elasticsearch.test.AbstractXContentTestCase;

import java.io.IOException;
import java.time.Instant;
import java.util.Collections;
import java.util.List;
import java.util.function.Predicate;

import static org.elasticsearch.client.dataframe.transforms.DestConfigTests.randomDestConfig;
import static org.elasticsearch.client.dataframe.transforms.SourceConfigTests.randomSourceConfig;

public class DataFrameTransformConfigTests extends AbstractXContentTestCase<DataFrameTransformConfig> {

    public static DataFrameTransformConfig randomDataFrameTransformConfig() {
<<<<<<< HEAD
        return new DataFrameTransformConfig(randomAlphaOfLengthBetween(1, 10), randomSourceConfig(), randomDestConfig(),
                randomBoolean() ? randomSyncConfig() : null, PivotConfigTests.randomPivotConfig(),
                randomBoolean() ? null : randomAlphaOfLengthBetween(1, 100));
    }

    public static SyncConfig randomSyncConfig() {
        return TimeSyncConfigTests.randomTimeSyncConfig();
=======
        return new DataFrameTransformConfig(randomAlphaOfLengthBetween(1, 10),
            randomSourceConfig(),
            randomDestConfig(),
            PivotConfigTests.randomPivotConfig(),
            randomBoolean() ? null : randomAlphaOfLengthBetween(1, 100),
            randomBoolean() ? null : Instant.now(),
            randomBoolean() ? null : Version.CURRENT.toString());
>>>>>>> 45e8d542
    }

    @Override
    protected DataFrameTransformConfig createTestInstance() {
        return randomDataFrameTransformConfig();
    }

    @Override
    protected DataFrameTransformConfig doParseInstance(XContentParser parser) throws IOException {
        return DataFrameTransformConfig.fromXContent(parser);
    }

    @Override
    protected boolean supportsUnknownFields() {
        return true;
    }

    @Override
    protected Predicate<String> getRandomFieldsExcludeFilter() {
        // allow unknown fields in the root of the object only
        return field -> !field.isEmpty();
    }

    @Override
    protected NamedXContentRegistry xContentRegistry() {
        SearchModule searchModule = new SearchModule(Settings.EMPTY, Collections.emptyList());
        List<NamedXContentRegistry.Entry> namedXContents = searchModule.getNamedXContents();
        namedXContents.addAll(new DataFrameNamedXContentProvider().getNamedXContentParsers());

        return new NamedXContentRegistry(namedXContents);
    }
}<|MERGE_RESOLUTION|>--- conflicted
+++ resolved
@@ -19,11 +19,8 @@
 
 package org.elasticsearch.client.dataframe.transforms;
 
-<<<<<<< HEAD
 import org.elasticsearch.client.dataframe.DataFrameNamedXContentProvider;
-=======
 import org.elasticsearch.Version;
->>>>>>> 45e8d542
 import org.elasticsearch.client.dataframe.transforms.pivot.PivotConfigTests;
 import org.elasticsearch.common.settings.Settings;
 import org.elasticsearch.common.xcontent.NamedXContentRegistry;
@@ -43,23 +40,18 @@
 public class DataFrameTransformConfigTests extends AbstractXContentTestCase<DataFrameTransformConfig> {
 
     public static DataFrameTransformConfig randomDataFrameTransformConfig() {
-<<<<<<< HEAD
-        return new DataFrameTransformConfig(randomAlphaOfLengthBetween(1, 10), randomSourceConfig(), randomDestConfig(),
-                randomBoolean() ? randomSyncConfig() : null, PivotConfigTests.randomPivotConfig(),
-                randomBoolean() ? null : randomAlphaOfLengthBetween(1, 100));
+        return new DataFrameTransformConfig(randomAlphaOfLengthBetween(1, 10),
+            randomSourceConfig(),
+            randomDestConfig(),
+            randomBoolean() ? null : randomSyncConfig(), 
+            PivotConfigTests.randomPivotConfig(),
+            randomBoolean() ? null : randomAlphaOfLengthBetween(1, 100),
+            randomBoolean() ? null : Instant.now(),
+            randomBoolean() ? null : Version.CURRENT.toString());
     }
 
     public static SyncConfig randomSyncConfig() {
         return TimeSyncConfigTests.randomTimeSyncConfig();
-=======
-        return new DataFrameTransformConfig(randomAlphaOfLengthBetween(1, 10),
-            randomSourceConfig(),
-            randomDestConfig(),
-            PivotConfigTests.randomPivotConfig(),
-            randomBoolean() ? null : randomAlphaOfLengthBetween(1, 100),
-            randomBoolean() ? null : Instant.now(),
-            randomBoolean() ? null : Version.CURRENT.toString());
->>>>>>> 45e8d542
     }
 
     @Override
