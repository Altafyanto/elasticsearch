--- conflicted
+++ resolved
@@ -150,8 +150,6 @@
                 "return ChronoUnit.MILLIS.between(d, t);"
         ));
     }
-<<<<<<< HEAD
-=======
 
     public void testRandomUUID() {
         assertTrue(
@@ -168,5 +166,4 @@
                 ).matches()
         );
     }
->>>>>>> b78053c3
 }