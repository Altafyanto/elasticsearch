--- conflicted
+++ resolved
@@ -313,28 +313,16 @@
 
         @Override
         public Engine.Index preIndex(ShardId shardId, Engine.Index index) {
-<<<<<<< HEAD
-            return preCheck(shardId, index, index.type());
-=======
-            return preCheck(index);
->>>>>>> 28866baf
+            return preCheck(shardId, index);
         }
 
         @Override
         public Engine.Delete preDelete(ShardId shardId, Engine.Delete delete) {
-<<<<<<< HEAD
-            return preCheck(shardId, delete, delete.type());
-        }
-
-        private <T extends Engine.Operation> T preCheck(ShardId shardId, T operation, String type) {
+            return preCheck(shardId, delete);
+        }
+
+        private <T extends Engine.Operation> T preCheck(ShardId shardId, T operation) {
             if (operation.origin() != Origin.PRIMARY || shardId.getIndexName().startsWith(".reindex")) {
-=======
-            return preCheck(delete);
-        }
-
-        private <T extends Engine.Operation> T preCheck(T operation) {
-            if ((operation.origin() != Origin.PRIMARY)) {
->>>>>>> 28866baf
                 return operation;
             }
 
