--- conflicted
+++ resolved
@@ -92,7 +92,6 @@
         assertThat(document.getFieldValue("result_field.my_results", String.class), equalTo("foo"));
     }
 
-<<<<<<< HEAD
     @SuppressWarnings("unchecked")
     public void testWriteResultsToMapWithTopClasses() {
         List<ClassificationInferenceResults.TopClassEntry> entries = Arrays.asList(
@@ -108,14 +107,15 @@
         List<?> list = (List<?>) MapHelper.dig("result_field.bar", resultsDoc);
         assertThat(list.size(), equalTo(3));
 
-        for(int i = 0; i < 3; i++) {
-            Map<String, Object> map = (Map<String, Object>)list.get(i);
+        for (int i = 0; i < 3; i++) {
+            Map<String, Object> map = (Map<String, Object>) list.get(i);
             assertThat(map, equalTo(entries.get(i).asValueMap()));
         }
 
         Object value = MapHelper.dig("result_field.my_results", resultsDoc);
         assertThat(value, equalTo("foo"));
-=======
+    }
+
     public void testWriteResultsWithImportance() {
         Supplier<FeatureImportance> featureImportanceCtor = randomBoolean() ?
             FeatureImportanceTests::randomClassification :
@@ -148,7 +148,6 @@
                 importance.getClassImportance().forEach((k, v) -> assertThat(objectMap.get(k), equalTo(v)));
             }
         }
->>>>>>> eab75443
     }
 
     @Override
