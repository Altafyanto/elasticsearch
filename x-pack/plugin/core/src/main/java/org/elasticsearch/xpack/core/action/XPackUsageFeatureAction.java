--- conflicted
+++ resolved
@@ -35,18 +35,12 @@
     public static final XPackUsageFeatureAction DATA_FRAME = new XPackUsageFeatureAction(XPackField.DATA_FRAME);
     public static final XPackUsageFeatureAction FLATTENED = new XPackUsageFeatureAction(XPackField.FLATTENED);
     public static final XPackUsageFeatureAction VECTORS = new XPackUsageFeatureAction(XPackField.VECTORS);
-<<<<<<< HEAD
+    public static final XPackUsageFeatureAction VOTING_ONLY = new XPackUsageFeatureAction(XPackField.VOTING_ONLY);
     public static final XPackUsageFeatureAction GEO = new XPackUsageFeatureAction(XPackField.GEO);
 
     public static final List<XPackUsageFeatureAction> ALL = Arrays.asList(
-        SECURITY, MONITORING, WATCHER, GRAPH, MACHINE_LEARNING, LOGSTASH, SQL, ROLLUP, INDEX_LIFECYCLE, CCR, DATA_FRAME, VECTORS, GEO
-=======
-    public static final XPackUsageFeatureAction VOTING_ONLY = new XPackUsageFeatureAction(XPackField.VOTING_ONLY);
-
-    public static final List<XPackUsageFeatureAction> ALL = Arrays.asList(
         SECURITY, MONITORING, WATCHER, GRAPH, MACHINE_LEARNING, LOGSTASH, SQL, ROLLUP, INDEX_LIFECYCLE, CCR, DATA_FRAME, FLATTENED,
-        VECTORS, VOTING_ONLY
->>>>>>> be0df44b
+        VECTORS, VOTING_ONLY, GEO
     );
 
     private XPackUsageFeatureAction(String name) {
