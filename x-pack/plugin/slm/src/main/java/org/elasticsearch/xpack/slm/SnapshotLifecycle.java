--- conflicted
+++ resolved
@@ -237,13 +237,8 @@
         return actions;
     }
 
-<<<<<<< HEAD
     List<ReservedClusterStateHandler<ClusterState, ?>> reservedClusterStateHandlers() {
-        return List.of(new ReservedSnapshotAction(featureService.get()));
-=======
-    List<ReservedClusterStateHandler<?>> reservedClusterStateHandlers() {
         return List.of(new ReservedSnapshotAction());
->>>>>>> 47352604
     }
 
     @Override
