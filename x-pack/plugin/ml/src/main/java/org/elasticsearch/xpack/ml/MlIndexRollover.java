/*
 * Copyright Elasticsearch B.V. and/or licensed to Elasticsearch B.V. under one
 * or more contributor license agreements. Licensed under the Elastic License
 * 2.0; you may not use this file except in compliance with the Elastic License
 * 2.0.
 */

package org.elasticsearch.xpack.ml;

import org.elasticsearch.ElasticsearchException;
import org.elasticsearch.ElasticsearchStatusException;
import org.elasticsearch.TransportVersion;
import org.elasticsearch.TransportVersions;
import org.elasticsearch.action.ActionListener;
import org.elasticsearch.action.admin.indices.rollover.RolloverRequest;
import org.elasticsearch.action.support.IndicesOptions;
import org.elasticsearch.action.support.PlainActionFuture;
import org.elasticsearch.action.support.SubscribableListener;
import org.elasticsearch.client.internal.Client;
import org.elasticsearch.client.internal.OriginSettingClient;
import org.elasticsearch.cluster.ClusterState;
import org.elasticsearch.cluster.metadata.IndexNameExpressionResolver;
import org.elasticsearch.cluster.routing.IndexRoutingTable;
import org.elasticsearch.index.IndexVersion;
import org.elasticsearch.index.IndexVersions;
import org.elasticsearch.logging.LogManager;
import org.elasticsearch.logging.Logger;
import org.elasticsearch.rest.RestStatus;
import org.elasticsearch.xpack.core.ml.utils.MlIndexAndAlias;

import java.util.ArrayList;
import java.util.List;

import static org.elasticsearch.xpack.core.ClientHelper.ML_ORIGIN;

/**
 * If any of the indices listed in {@code indicesToRollover} are legacy indices
 * then call rollover to produce a new index with the current version. If the
 * index does not have an alias the alias is created first.
 * If none of the {@code indicesToRollover} exist or they are all non-legacy
 * indices then nothing will be updated.
 */
public class MlIndexRollover implements MlAutoUpdateService.UpdateAction {

    private static final Logger logger = LogManager.getLogger(MlIndexRollover.class);

    public record IndexPatternAndAlias(String indexPattern, String alias) {}

    private final IndexNameExpressionResolver expressionResolver;
    private final OriginSettingClient client;
    private final List<IndexPatternAndAlias> indicesToRollover;

    public MlIndexRollover(List<IndexPatternAndAlias> indicesToRollover, IndexNameExpressionResolver expressionResolver, Client client) {
        this.expressionResolver = expressionResolver;
        this.client = new OriginSettingClient(client, ML_ORIGIN);
        this.indicesToRollover = indicesToRollover;
    }

    @Override
    public boolean isMinTransportVersionSupported(TransportVersion minTransportVersion) {
        // Wait for all nodes to be upgraded to ensure that the
        // newly created index will be of the latest version.
        return minTransportVersion.onOrAfter(TransportVersions.ML_ROLLOVER_LEGACY_INDICES);
    }

    @Override
    public boolean isAbleToRun(ClusterState latestState) {
        for (var indexPatternAndAlias : indicesToRollover) {
            String[] indices = expressionResolver.concreteIndexNames(
                latestState,
                IndicesOptions.lenientExpandOpenHidden(),
                indexPatternAndAlias.indexPattern
            );
            if (indices.length == 0) {
                // The index does not exist but the MlAutoUpdateService will
                // need to run this action and mark it as done.
                // Ignore the missing index and continue the loop
                continue;
            }

            String latestIndex = MlIndexAndAlias.latestIndex(indices);
            IndexRoutingTable routingTable = latestState.getRoutingTable().index(latestIndex);
            if (routingTable == null || routingTable.allPrimaryShardsActive() == false) {
                return false;
            }
        }

        return true;
    }

    @Override
    public String getName() {
        return "ml_legacy_index_rollover";
    }

    @Override
    public void runUpdate(ClusterState latestState) {
        List<Exception> failures = new ArrayList<>();

        for (var indexPatternAndAlias : indicesToRollover) {
            PlainActionFuture<Boolean> rolloverIndices = new PlainActionFuture<>();
            rolloverLegacyIndices(latestState, indexPatternAndAlias.indexPattern(), indexPatternAndAlias.alias(), rolloverIndices);
            try {
                rolloverIndices.actionGet();
            } catch (Exception ex) {
                logger.warn(() -> "failed rolling over legacy index [" + indexPatternAndAlias.indexPattern() + "]", ex);
                if (ex instanceof ElasticsearchException elasticsearchException) {
                    failures.add(
                        new ElasticsearchStatusException("Failed rollover", elasticsearchException.status(), elasticsearchException)
                    );
                } else {
                    failures.add(new ElasticsearchStatusException("Failed rollover", RestStatus.REQUEST_TIMEOUT, ex));
                }

                break;
            }
        }

        if (failures.isEmpty()) {
            logger.info("ML legacy indices rolled over");
            return;
        }

        ElasticsearchException exception = new ElasticsearchException("some error");
        failures.forEach(exception::addSuppressed);
        throw exception;
    }

    private void rolloverLegacyIndices(ClusterState clusterState, String indexPattern, String alias, ActionListener<Boolean> listener) {
        var concreteIndices = expressionResolver.concreteIndexNames(clusterState, IndicesOptions.LENIENT_EXPAND_OPEN_CLOSED, indexPattern);

        if (concreteIndices.length == 0) {
            // no matching indices
            listener.onResponse(Boolean.FALSE);
            return;
        }

        String latestIndex = MlIndexAndAlias.latestIndex(concreteIndices);
<<<<<<< HEAD
        final var project = clusterState.metadata().getProject();
        boolean isCompatibleIndexVersion = isCompatibleIndexVersion(project.index(latestIndex).getCreationVersion());
        boolean hasAlias = project.hasAlias(alias);
=======
        // Indices created before 8.0 are read only in 9
        boolean isCompatibleIndexVersion = MlIndexAndAlias.indexIsReadWriteCompatibleInV9(
            clusterState.metadata().index(latestIndex).getCreationVersion()
        );
        boolean hasAlias = clusterState.getMetadata().hasAlias(alias);
>>>>>>> 7fd7d646

        if (isCompatibleIndexVersion && hasAlias) {
            // v8 index with alias, no action required
            listener.onResponse(Boolean.FALSE);
            return;
        }

        SubscribableListener.<Boolean>newForked(l -> {
            if (hasAlias == false) {
                MlIndexAndAlias.updateWriteAlias(client, alias, null, latestIndex, l);
            } else {
                l.onResponse(Boolean.TRUE);
            }
        }).<Boolean>andThen((l, success) -> {
            if (isCompatibleIndexVersion == false) {
                logger.info("rolling over legacy index [{}] with alias [{}]", latestIndex, alias);
                rollover(alias, l);
            } else {
                l.onResponse(Boolean.TRUE);
            }
        }).addListener(listener);
    }

    private void rollover(String alias, ActionListener<Boolean> listener) {
        client.admin().indices().rolloverIndex(new RolloverRequest(alias, null), listener.delegateFailure((l, response) -> {
            l.onResponse(Boolean.TRUE);
        }));
    }

    /**
     * True if the version is read *and* write compatible not just read only compatible
     */
    static boolean isCompatibleIndexVersion(IndexVersion version) {
        return version.onOrAfter(IndexVersions.MINIMUM_COMPATIBLE);
    }
}<|MERGE_RESOLUTION|>--- conflicted
+++ resolved
@@ -136,17 +136,11 @@
         }
 
         String latestIndex = MlIndexAndAlias.latestIndex(concreteIndices);
-<<<<<<< HEAD
-        final var project = clusterState.metadata().getProject();
-        boolean isCompatibleIndexVersion = isCompatibleIndexVersion(project.index(latestIndex).getCreationVersion());
-        boolean hasAlias = project.hasAlias(alias);
-=======
         // Indices created before 8.0 are read only in 9
         boolean isCompatibleIndexVersion = MlIndexAndAlias.indexIsReadWriteCompatibleInV9(
-            clusterState.metadata().index(latestIndex).getCreationVersion()
+            clusterState.metadata().getProject().index(latestIndex).getCreationVersion()
         );
-        boolean hasAlias = clusterState.getMetadata().hasAlias(alias);
->>>>>>> 7fd7d646
+        boolean hasAlias = clusterState.getMetadata().getProject().hasAlias(alias);
 
         if (isCompatibleIndexVersion && hasAlias) {
             // v8 index with alias, no action required
