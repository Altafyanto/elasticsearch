--- conflicted
+++ resolved
@@ -274,11 +274,7 @@
     }
 
     private static Config.Socket getSocketConfig() {
-<<<<<<< HEAD
-        return new Config.Socket(randomBoolean(), randomBoolean(), randomBoolean(), -1, -1, mock(InetSocketAddress.class),
-=======
         return new Config.Socket(randomBoolean(), randomBoolean(), -1, -1, -1, randomBoolean(), -1, -1, mock(InetSocketAddress.class),
->>>>>>> b78053c3
             randomBoolean());
     }
 }